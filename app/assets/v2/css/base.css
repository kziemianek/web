--- conflicted
+++ resolved
@@ -1072,7 +1072,6 @@
     font-size: 12px
 }
 
-<<<<<<< HEAD
 input.is-invalid {
   border-color: red;
 }
@@ -1087,7 +1086,8 @@
 
 .faucet_response .frmessage {
   font-size: large;
-=======
+}
+
 .dashboard .w-75 .github-comment {
     background: url(/static/v2/images/icon-msg-16.png) no-repeat left;
     padding-left: 18px;
@@ -1129,7 +1129,6 @@
 .mission-divider {
     width: 90vw;
     border-color: black;
->>>>>>> f61cc56c
 }
 
 @media (max-width: 1350px) {
