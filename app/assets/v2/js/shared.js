// helper functions

/**
 * Looks for a transaction receipt.  If it doesn't find one, it keeps running until it does.
 * @callback
 * @param {string} txhash - The transaction hash.
 * @param {function} f - The function passed into this callback.
 */
var callFunctionWhenTransactionMined = function(txHash, f) {
  var transactionReceipt = web3.eth.getTransactionReceipt(txHash, function(error, result) {
    if (result) {
      f();
    } else {
      setTimeout(function() {
        callFunctionWhenTransactionMined(txHash, f);
      }, 1000);
    }
  });
};

/**
 * Looks for web3.  Won't call the fucntion until its there
 * @callback
 * @param {function} f - The function passed into this callback.
 */
var callFunctionWhenweb3Available = function(f) {
  if (typeof document.web3network != 'undefined') {
    f();
  } else {
    setTimeout(function() {
      callFunctionWhenweb3Available(f);
    }, 1000);
  }
};

var loading_button = function(button) {
  button.prepend('<img src=/static/v2/images/loading_white.gif style="max-width:20px; max-height: 20px">').addClass('disabled');
};

var update_metamask_conf_time_and_cost_estimate = function() {
  var confTime = 'unknown';
  var ethAmount = 'unknown';
  var usdAmount = 'unknown';

  var gasLimit = parseInt($('#gasLimit').val());
  var gasPrice = parseFloat($('#gasPrice').val());

  if (gasPrice) {
    ethAmount = Math.round(1000 * gasLimit * gasPrice / Math.pow(10, 9)) / 1000;
    usdAmount = Math.round(10 * ethAmount * document.eth_usd_conv_rate) / 10;
  }

  for (var i = 0; i < document.conf_time_spread.length - 1; i++) {
    var this_ele = (document.conf_time_spread[i]);
    var next_ele = (document.conf_time_spread[i + 1]);

    if (gasPrice <= parseFloat(next_ele[0]) && gasPrice > parseFloat(this_ele[0])) {
      confTime = Math.round(10 * next_ele[1]) / 10;
    }
  }

  $('#ethAmount').html(ethAmount);
  $('#usdAmount').html(usdAmount);
  $('#confTime').html(confTime);
};

var unloading_button = function(button) {
  button.removeClass('disabled');
  button.find('img').remove();
};

var sanitizeDict = function(d) {
  if (typeof d != 'object') {
    return d;
  }
  keys = Object.keys(d);
  for (var i = 0; i < keys.length; i++) {
    var key = keys[i];

    d[key] = sanitize(d[key]);
  }
  return d;
};

var sanitizeAPIResults = function(results) {
  for (var i = 0; i < results.length; i++) {
    results[i] = sanitizeDict(results[i]);
  }
  return results;
};

var sanitize = function(str) {
  if (typeof str != 'string') {
    return str;
  }
  result = str.replace(/>/g, '&gt;').replace(/</g, '&lt;').replace(/"/g, '&quot;').replace(/'/g, '&#39;');
  return result;
};

var waitforWeb3 = function(callback) {
  if (document.web3network) {
    callback();
  } else {
    var wait_callback = function() {
      waitforWeb3(callback);
    };

    setTimeout(wait_callback, 100);
  }
};

var normalizeURL = function(url) {
  return url.replace(/\/$/, '');
};

var _alert = function(msg, _class) {
  if (typeof msg == 'string') {
    msg = {
      'message': msg
    };
  }
  var numAlertsAlready = $('.alert:visible').length;
  var top = numAlertsAlready * 66;
  var html = '    <div class="alert ' + _class + '" style="top: ' + top + 'px">' + closeButton(msg) + alertMessage(msg) + '\
    </div> \
';

  $('body').append(html);
};

var closeButton = function(msg) {
  var html = (msg['closeButton'] === false ? '' : '<span class="closebtn" >&times;</span>');

  return html;
};

var alertMessage = function(msg) {
  var html = '<strong>' + (typeof msg['title'] != 'undefined' ? msg['title'] : '') + '</strong>\
    ' + msg['message'];

  return html;
};

var timestamp = function() {
  return Math.floor(Date.now() / 1000);
};


var showLoading = function() {
  $('.loading').css('display', 'flex');
  $('.nonefound').css('display', 'none');
  $('#primary_view').css('display', 'none');
  $('#actions').css('display', 'none');
  setTimeout(showLoading, 10);
};

/** Add the current profile to the interested profiles list. */
var add_interest = function(bounty_pk) {
  if (document.interested) {
    return;
  }
  mutate_interest(bounty_pk, 'new');
};

/** Remove the current profile from the interested profiles list. */
var remove_interest = function(bounty_pk) {
  if (!document.interested) {
    return;
  }
  mutate_interest(bounty_pk, 'remove');
};

/** Helper function -- mutates interests in either direction. */
var mutate_interest = function(bounty_pk, direction) {
  var request_url = '/actions/bounty/' + bounty_pk + '/interest/' + direction + '/';

  $.post(request_url, function(result) {
    result = sanitizeAPIResults(result);
    if (result.success) {
      pull_interest_list(bounty_pk);
      return true;
    }
    return false;
  }).fail(function(result) {
    alert('You must login via github to use this feature');
  });
};

/** Pulls the list of interested profiles from the server. */
var pull_interest_list = function(bounty_pk, callback) {
  profiles = [];
  document.interested = false;
  $.getJSON('/actions/bounty/' + bounty_pk + '/interest/', function(data) {
    data = sanitizeAPIResults(JSON.parse(data));
    $.each(data, function(index, value) {
      var profile = {
        local_avatar_url: value.local_avatar_url,
        handle: value.handle,
        url: value.url
      };
      // add to template

      profiles.push(profile);
      // update document.interested
      if (profile.handle == document.contxt.github_handle) {
        document.interested = true;
      }

    });
    var tmpl = $.templates('#interested');
    var html = tmpl.render(profiles);

    if (profiles.length == 0) {
      html = 'No one has started work on this issue yet.';
    }
    $('#interest_list').html(html);
    if (typeof callback != 'undefined') {
      callback(document.interested);
    }
  });
  return profiles;
};

// Update the list of bounty submitters.
var update_fulfiller_list = function(bounty_pk) {
  fulfillers = [];
  $.getJSON('/api/v0.1/bounties/' + bounty_pk, function(data) {
    data = sanitizeAPIResults(data);
    var fulfillmentList = data.fulfillments;

    $.each(fulfillmentList, function(index, value) {
      var fulfiller = value;

      fulfillers.push(fulfiller);
    });
    var tmpl = $.templates('#submitters');
    var html = tmpl.render(fulfillers);

    if (fulfillers.length == 0) {
      html = 'No one has submitted work yet.';
    }
    $('#submitter_list').html(html);
  });
  return fulfillers;
};

function validateEmail(email) {
  var re = /^(([^<>()\[\]\\.,;:\s@"]+(\.[^<>()\[\]\\.,;:\s@"]+)*)|(".+"))@((\[[0-9]{1,3}\.[0-9]{1,3}\.[0-9]{1,3}\.[0-9]{1,3}])|(([a-zA-Z\-0-9]+\.)+[a-zA-Z]{2,}))$/;

  return re.test(email);
}

function getParam(parameterName) {
  var result = null;
  var tmp = [];

  location.search
    .substr(1)
    .split('&')
    .forEach(function(item) {
      tmp = item.split('=');
      if (tmp[0] === parameterName)
        result = decodeURIComponent(tmp[1]);
    });
  return result;
}

function timeDifference(current, previous) {

  if (current < previous) {
    return 'in ' + timeDifference(previous, current).replace(' ago', '');
  }

  var msPerMinute = 60 * 1000;
  var msPerHour = msPerMinute * 60;
  var msPerDay = msPerHour * 24;
  var msPerMonth = msPerDay * 30;
  var msPerYear = msPerDay * 365;

  var elapsed = current - previous;

  var amt;
  var unit;

  if (elapsed < msPerMinute) {
    amt = Math.round(elapsed / 1000);
    unit = 'second';
  } else if (elapsed < msPerHour) {
    amt = Math.round(elapsed / msPerMinute);
    unit = 'minute';
  } else if (elapsed < msPerDay) {
    amt = Math.round(elapsed / msPerHour);
    unit = 'hour';
  } else if (elapsed < msPerMonth) {
    amt = Math.round(elapsed / msPerDay);
    unit = 'day';
  } else if (elapsed < msPerYear) {
    amt = Math.round(elapsed / msPerMonth);
    unit = 'month';
  } else {
    amt = Math.round(elapsed / msPerYear);
    unit = 'year';
  }
  var plural = amt != 1 ? 's' : '';

  return amt + ' ' + unit + plural + ' ago';
}


// sidebar
$(document).ready(function() {

  (function($) {
    $.fn.changeElementType = function(newType) {
      var attrs = {};

      $.each(this[0].attributes, function(idx, attr) {
        attrs[attr.nodeName] = attr.nodeValue;
      });

      this.replaceWith(function() {
        return $('<' + newType + '/>', attrs).append($(this).contents());
      });
    };
  })(jQuery);

  $('.sidebar_search input[type=radio], .sidebar_search label').change(function(e) {
    if (document.location.href.indexOf('/dashboard') == -1 && document.location.href.indexOf('/explorer') == -1) {
      document.location.href = '/explorer';
      e.preventDefault();
    }
  });

  $('body').delegate('.alert .closebtn', 'click', function(e) {
    $(this).parents('.alert').remove();
    $('.alert').each(function() {
      var old_top = $(this).css('top');
      var new_top = (parseInt(old_top.replace('px')) - 66) + 'px';

      $(this).css('top', new_top);
    });
  });
});

// callbacks that can retrieve various metadata about a github issue URL

var retrieveAmount = function() {
  var ele = $('input[name=amount]');
  var target_ele = $('#usd_amount');

  if (target_ele.html() == '') {
    target_ele.html('<img style="width: 50px; height: 50px;" src=/static/v2/images/loading_v2.gif>');
  }

  var amount = $('input[name=amount]').val();
  var address = $('select[name=deonomination]').val();
  var denomination = tokenAddressToDetails(address)['name'];
  var request_url = '/sync/get_amount?amount=' + amount + '&denomination=' + denomination;

  // use cached conv rate if possible.
  if (document.conversion_rates && document.conversion_rates[denomination]) {
    var usd_amount = amount / document.conversion_rates[denomination];

    updateAmountUI(target_ele, usd_amount);
    return;
  }

  // if not, use remote one
  $.get(request_url, function(result) {

    // update UI
    var usd_amount = result['usdt'];
    var conv_rate = amount / usd_amount;

    updateAmountUI(target_ele, usd_amount);

    // store conv rate for later in cache
    if (typeof document.conversion_rates == 'undefined') {
      document.conversion_rates = {};
    }
    document.conversion_rates[denomination] = conv_rate;

  }).fail(function() {
    target_ele.html(' ');
    // target_ele.html('Unable to find USDT amount');
  });
};

var updateAmountUI = function(target_ele, usd_amount) {
  usd_amount = Math.round(usd_amount * 100) / 100;

  if (usd_amount > 1000000) {
    usd_amount = Math.round(usd_amount / 100000) / 10 + 'm';
  } else if (usd_amount > 1000) {
    usd_amount = Math.round(usd_amount / 100) / 10 + 'k';
  }
  target_ele.html('Approx: ' + usd_amount + ' USD');
};

var retrieveTitle = function() {
  var ele = $('input[name=issueURL]');
  var target_ele = $('input[name=title]');
  var issue_url = ele.val();

  if (typeof issue_url == 'undefined') {
    return;
  }
  if (issue_url.length < 5 || issue_url.indexOf('github') == -1) {
    return;
  }
  var request_url = '/sync/get_issue_title?url=' + encodeURIComponent(issue_url);

  target_ele.addClass('loading');
  $.get(request_url, function(result) {
    result = sanitizeAPIResults(result);
    target_ele.removeClass('loading');
    if (result['title']) {
      target_ele.val(result['title']);
    }
  }).fail(function() {
    target_ele.removeClass('loading');
  });
};

var retrieveDescription = function() {
  var ele = $('input[name=issueURL]');
  var target_ele = $('textarea[name=description]');
  var issue_url = ele.val();

  if (typeof issue_url == 'undefined') {
    return;
  }
  if (issue_url.length < 5 || issue_url.indexOf('github') == -1) {
    return;
  }
  var request_url = '/sync/get_issue_description?url=' + encodeURIComponent(issue_url);

  target_ele.addClass('loading');
  $.get(request_url, function(result) {
    result = sanitizeAPIResults(result);
    target_ele.removeClass('loading');
    if (result['description']) {
      target_ele.val(result['description']);
    }
  }).fail(function() {
    target_ele.removeClass('loading');
  });
};

var retrieveKeywords = function() {
  var ele = $('input[name=issueURL]');
  var target_ele = $('input[name=keywords]');
  var issue_url = ele.val();

  if (typeof issue_url == 'undefined') {
    return;
  }
  if (issue_url.length < 5 || issue_url.indexOf('github') == -1) {
    return;
  }
  var request_url = '/sync/get_issue_keywords?url=' + encodeURIComponent(issue_url);

  target_ele.addClass('loading');
  $.get(request_url, function(result) {
    result = sanitizeAPIResults(result);
    target_ele.removeClass('loading');
    if (result['keywords']) {
      var keywords = result['keywords'];

      target_ele.val(keywords.join(', '));
    }
  }).fail(function() {
    target_ele.removeClass('loading');
  });
};


// figure out what version of web3 this is
window.addEventListener('load', function() {
<<<<<<< HEAD
  var timeout_value = 100;

  setTimeout(function() {
    if (typeof web3 == 'undefined') {
      $('#upper_left').addClass('disabled');
      $('#sidebar_head').html("Web3 disabled <br> <img src='/static/v2/images/icons/question.png'>");
      $('#sidebar_p').html("Please install <a target=\"_blank\" rel=\"noopener noreferrer\" href=\"https://metamask.io/?utm_source=gitcoin.co&utm_medium=referral\">Metamask</a> <br> <a target=new href='https://github.com/gitcoinco/gitcoinco/issues/4'>What is Metamask and why do I need it?</a>.");
    } else if (typeof web3 != 'undefined' && typeof web3.eth.accounts[0] == 'undefined') {
      $('#sidebar_head').html("Web3 locked <br> <img src='/static/v2/images/icons/lock.png'>");
      $('#sidebar_p').html('Please unlock <a target="_blank" rel="noopener noreferrer" href="https://metamask.io/?utm_source=gitcoin.co&utm_medium=referral">Metamask</a>.');
    } else {
      web3.version.getNetwork((error, netId) => {
        if (!error) {

          // figure out which network we're on
          var network = 'unknown';

          switch (netId) {
            case '1':
              network = 'mainnet';
              break;
            case '2':
              network = 'morden';
              break;
            case '3':
              network = 'ropsten';
              break;
            case '4':
              network = 'rinkeby';
              break;
            case '42':
              network = 'kovan';
              break;
            default:
              network = 'custom network';
          }
          document.web3network = network;

          // is this a supported networK?
          var is_supported_network = true;

          var recommended_network = 'mainnet or rinkeby';

          if (network == 'kovan' || network == 'ropsten') {
            is_supported_network = false;
          }
          if (document.location.href.indexOf('https://gitcoin.co') != -1) {
            if (network != 'mainnet' && network != 'rinkeby') {
              is_supported_network = false;
              recommended_network = 'mainnet or rinkeby';
            }
          }
          if (network == 'mainnet') {
            if (document.location.href.indexOf('https://gitcoin.co') == -1) {
              is_supported_network = false;
              recommended_network = 'custom rpc by using ganache-cli or rinkeby';
            }
          }
          var sidebar_p = 'Connected to ' + network + '.';

          if (is_supported_network) {
            $('#sidebar_head').html("Web3 enabled <br> <img src='/static/v2/images/icons/rss.png'>");
          } else {
            $('#upper_left').addClass('disabled');
            $('#sidebar_head').html("Unsupported network <br> <img src='/static/v2/images/icons/battery_empty.png'>");
            sidebar_p += '<br>(try ' + recommended_network + ' instead)';
          }
          $('#sidebar_p').html(sidebar_p);
=======
    var timeout_value = 100;
    setTimeout(function(){
        if (typeof web3 =='undefined'){
            $("#upper_left").addClass('disabled');
            $("#sidebar_head").html("Web3 disabled <br> <img src='/static/v2/images/icons/question.png'>");
            $("#sidebar_p").html("Please install <a target=\"_blank\" rel=\"noopener noreferrer\" href=\"https://metamask.io/?utm_source=gitcoin.co&utm_medium=referral\">Metamask</a> <br> <a target=new href='/web3'>What is Metamask and why do I need it?</a>.");
        } else if (typeof web3 != 'undefined' && typeof web3.eth.accounts[0] =='undefined'){
            $("#sidebar_head").html("Web3 locked <br> <img src='/static/v2/images/icons/lock.png'>");
            $("#sidebar_p").html("Please unlock <a target=\"_blank\" rel=\"noopener noreferrer\" href=\"https://metamask.io/?utm_source=gitcoin.co&utm_medium=referral\">Metamask</a>.");
>>>>>>> f2039ca7
        } else {
          $('#upper_left').addClass('disabled');
          $('#sidebar_head').html('Web3 disabled');
          $('#sidebar_p').html('Please install & unlock <a target="_blank" rel="noopener noreferrer" href="https://metamask.io/?utm_source=gitcoin.co&utm_medium=referral">Metamask</a>. ');
        }
      });
    }
  }, timeout_value);

  setTimeout(function() {
    // detect web3, and if not, display a form telling users they must be web3 enabled.
    var params = {
      page: document.location.pathname
    };

    if ($('#primary_form').length) {
      if (typeof web3 == 'undefined') {
        $('#no_metamask_error').css('display', 'block');
        $('#primary_form').remove();
        mixpanel.track('No Metamask Error', params);
        return;
      }
      if (!web3.eth.coinbase) {
        $('#unlock_metamask_error').css('display', 'block');
        $('#primary_form').remove();
        mixpanel.track('Unlock Metamask Error', params);
        return;
      }
      web3.eth.getBalance(web3.eth.coinbase, function(errors, result) {
        var balance = result.toNumber();

        if (balance == 0) {
          $('#zero_balance_error').css('display', 'block');
          $('#primary_form').remove();
          mixpanel.track('Zero Balance Metamask Error', params);
        }
      });

    }
  }, timeout_value);

});

var randomElement = function(array) {
  var length = array.length;
  var randomNumber = Math.random();
  var randomIndex = Math.floor(randomNumber * length);

  return array[randomIndex];
};<|MERGE_RESOLUTION|>--- conflicted
+++ resolved
@@ -1,3 +1,6 @@
+/* eslint-disable no-console */
+/* eslint-disable nonblock-statement-body-position */
+
 // helper functions
 
 /**
@@ -198,10 +201,10 @@
         handle: value.handle,
         url: value.url
       };
-      // add to template
+            // add to template
 
       profiles.push(profile);
-      // update document.interested
+            // update document.interested
       if (profile.handle == document.contxt.github_handle) {
         document.interested = true;
       }
@@ -255,13 +258,12 @@
   var tmp = [];
 
   location.search
-    .substr(1)
-    .split('&')
-    .forEach(function(item) {
-      tmp = item.split('=');
-      if (tmp[0] === parameterName)
-        result = decodeURIComponent(tmp[1]);
-    });
+        .substr(1)
+        .split('&')
+        .forEach(function(item) {
+          tmp = item.split('=');
+          if (tmp[0] === parameterName) result = decodeURIComponent(tmp[1]);
+        });
   return result;
 }
 
@@ -357,7 +359,7 @@
   var denomination = tokenAddressToDetails(address)['name'];
   var request_url = '/sync/get_amount?amount=' + amount + '&denomination=' + denomination;
 
-  // use cached conv rate if possible.
+    // use cached conv rate if possible.
   if (document.conversion_rates && document.conversion_rates[denomination]) {
     var usd_amount = amount / document.conversion_rates[denomination];
 
@@ -365,16 +367,16 @@
     return;
   }
 
-  // if not, use remote one
+    // if not, use remote one
   $.get(request_url, function(result) {
 
-    // update UI
+        // update UI
     var usd_amount = result['usdt'];
     var conv_rate = amount / usd_amount;
 
     updateAmountUI(target_ele, usd_amount);
 
-    // store conv rate for later in cache
+        // store conv rate for later in cache
     if (typeof document.conversion_rates == 'undefined') {
       document.conversion_rates = {};
     }
@@ -382,7 +384,7 @@
 
   }).fail(function() {
     target_ele.html(' ');
-    // target_ele.html('Unable to find USDT amount');
+        // target_ele.html('Unable to find USDT amount');
   });
 };
 
@@ -477,14 +479,13 @@
 
 // figure out what version of web3 this is
 window.addEventListener('load', function() {
-<<<<<<< HEAD
   var timeout_value = 100;
 
   setTimeout(function() {
     if (typeof web3 == 'undefined') {
       $('#upper_left').addClass('disabled');
       $('#sidebar_head').html("Web3 disabled <br> <img src='/static/v2/images/icons/question.png'>");
-      $('#sidebar_p').html("Please install <a target=\"_blank\" rel=\"noopener noreferrer\" href=\"https://metamask.io/?utm_source=gitcoin.co&utm_medium=referral\">Metamask</a> <br> <a target=new href='https://github.com/gitcoinco/gitcoinco/issues/4'>What is Metamask and why do I need it?</a>.");
+      $('#sidebar_p').html("Please install <a target=\"_blank\" rel=\"noopener noreferrer\" href=\"https://metamask.io/?utm_source=gitcoin.co&utm_medium=referral\">Metamask</a> <br> <a target=new href='/web3'>What is Metamask and why do I need it?</a>.");
     } else if (typeof web3 != 'undefined' && typeof web3.eth.accounts[0] == 'undefined') {
       $('#sidebar_head').html("Web3 locked <br> <img src='/static/v2/images/icons/lock.png'>");
       $('#sidebar_p').html('Please unlock <a target="_blank" rel="noopener noreferrer" href="https://metamask.io/?utm_source=gitcoin.co&utm_medium=referral">Metamask</a>.');
@@ -492,7 +493,7 @@
       web3.version.getNetwork((error, netId) => {
         if (!error) {
 
-          // figure out which network we're on
+                    // figure out which network we're on
           var network = 'unknown';
 
           switch (netId) {
@@ -516,7 +517,7 @@
           }
           document.web3network = network;
 
-          // is this a supported networK?
+                    // is this a supported networK?
           var is_supported_network = true;
 
           var recommended_network = 'mainnet or rinkeby';
@@ -546,17 +547,6 @@
             sidebar_p += '<br>(try ' + recommended_network + ' instead)';
           }
           $('#sidebar_p').html(sidebar_p);
-=======
-    var timeout_value = 100;
-    setTimeout(function(){
-        if (typeof web3 =='undefined'){
-            $("#upper_left").addClass('disabled');
-            $("#sidebar_head").html("Web3 disabled <br> <img src='/static/v2/images/icons/question.png'>");
-            $("#sidebar_p").html("Please install <a target=\"_blank\" rel=\"noopener noreferrer\" href=\"https://metamask.io/?utm_source=gitcoin.co&utm_medium=referral\">Metamask</a> <br> <a target=new href='/web3'>What is Metamask and why do I need it?</a>.");
-        } else if (typeof web3 != 'undefined' && typeof web3.eth.accounts[0] =='undefined'){
-            $("#sidebar_head").html("Web3 locked <br> <img src='/static/v2/images/icons/lock.png'>");
-            $("#sidebar_p").html("Please unlock <a target=\"_blank\" rel=\"noopener noreferrer\" href=\"https://metamask.io/?utm_source=gitcoin.co&utm_medium=referral\">Metamask</a>.");
->>>>>>> f2039ca7
         } else {
           $('#upper_left').addClass('disabled');
           $('#sidebar_head').html('Web3 disabled');
@@ -567,7 +557,7 @@
   }, timeout_value);
 
   setTimeout(function() {
-    // detect web3, and if not, display a form telling users they must be web3 enabled.
+        // detect web3, and if not, display a form telling users they must be web3 enabled.
     var params = {
       page: document.location.pathname
     };
