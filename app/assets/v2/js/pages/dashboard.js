//helper functions
var sidebar_keys = ['experience_level', 'project_length', 'bounty_type', 'bounty_filter', 'network', 'idx_status'];

var localStorage;
try {
    localStorage = window.localStorage;
} catch (e) {
    localStorage = {};
}

//sets search information default
var save_sidebar_latest = function(){

    localStorage['keywords'] = $("#keywords").val();
    localStorage['sort'] = $('.sort_option.selected').data('key');
    localStorage['sort_direction'] = $('.sort_option.selected').data('direction');

    for(var i=0;i<sidebar_keys.length;i++){
        var key = sidebar_keys[i];
        var val = $("input[name="+key+"]:checked").val();
        localStorage[key] = val;
    }

};

//saves search information default
var set_sidebar_defaults = function(){
    var q = getParam('q');
    if(q){
        $("#keywords").val(q);
    } else if(localStorage['keywords']){
        $("#keywords").val(localStorage['keywords']);
    }
    if(localStorage['sort']){
        $('.sort_option').removeClass('selected');
        var ele = $('.sort_option[data-key='+localStorage['sort']+']');
        ele.addClass('selected');
        ele.data('direction', localStorage['sort_direction']);
    }

    for(var i=0;i<sidebar_keys.length;i++){
        var key = sidebar_keys[i];
        if(localStorage[key]){
            $("input[name="+key+"][value="+localStorage[key]+"]").prop('checked', true);
        }
    }

};

var set_filter_header = function() {
  var filter_status = $("input[name=idx_status]:checked").attr('val-ui') ? $("input[name=idx_status]:checked").attr('val-ui') : 'All';
  $("#filter").html(filter_status);
}

// TODO: Refactor function :
// Deselect option 'any' when another filter is selected
// Selects option 'any' when no filter is applied
// TODO : Disable other filters when 'any' is selected
var disableAny = function () {
  for (var i = 0; i < sidebar_keys.length; i++) {
    var key = sidebar_keys[i];
    var tag = ($("input[name=" + key + "][value]"));

    tag.map(function(index, input) {
      if ($(input).prop('checked')) {
        if (input.value === 'any') {
          $("input[name=" + key + "][value=any]").prop("checked", true);
        } else {
          $("input[name=" + key + "][value=any]").prop("checked", false);
        }
      }
    });

    if ($('input[name='+ key +']:checked').length === 0) {
      $("input[name=" + key + "][value=any]").prop("checked", true);
    }
  }
}

var getFilters = function() {
  var _filters = [];
  for (var i = 0; i < sidebar_keys.length; i++) {
      var key = sidebar_keys[i];
      $.each($("input[name=" + key + "]:checked"), function() {
          if ($(this).attr('val-ui'))
              _filters.push('<a class=filter-tag>' + $(this).attr("val-ui") +
                  '<i class="fa fa-times" onclick="removeFilter(\'' + key + '\', \'' + $(this).attr("value") + '\')"></i></a>');
      });
  }
  $(".filter-tags").html(_filters);
};

var removeFilter = function(key, value) {
    $("input[name=" + key + "][value=" + value + "]").prop('checked', false);
    refreshBounties();
};

var get_search_URI = function(){
    var uri = '/api/v0.1/bounties/?';
    var keywords = $("#keywords").val();

    if (keywords) {
        uri += '&raw_data=' + keywords;
    }

    for (var i = 0; i <sidebar_keys.length; i++) {
        var key = sidebar_keys[i];
        var filters= [];

        $.each ($("input[name=" + key + "]:checked"), function() {
            if ($(this).val()) {
              filters.push($(this).val());
            }
        });

        var val = filters.toString();

        //special casing. TODO: clean this up
        if (key === 'bounty_filter') {
            if (val === 'myself') {
                key = 'bounty_owner_address';
            } else if (val === 'watched') {
                key='github_url';
                val = interested_list();
            }
        }

        if (val !== 'any') {
            uri += '&' + key + '=' + val;
        }
    }
    if (typeof web3 != 'undefined' && web3.eth.coinbase) {
        uri += '&coinbase='+web3.eth.coinbase;
    } else {
        uri += '&coinbase=unknown';
    }

    var selected_option = $('.sort_option.selected');
    var direction = selected_option.data('direction');
    var order_by = selected_option.data('key');

    if (order_by){
        uri += '&order_by=' + (direction === "-" ? direction : "") + order_by;
    }

    return uri;
};

var process_stats = function(results){
    var num = results.length;
    var worth_usdt = 0;
    var worth_eth = 0;
    var currencies_to_value = {};

    for (var i = 0; i<results.length; i++) {
        var result = results[i];
        worth_usdt += result['value_in_usdt'];
        worth_eth += result['value_in_eth'];
        var token = result['token_name'];

        if (token !== 'ETH'){
            if (!currencies_to_value[token]) {
                currencies_to_value[token] = 0
            }
            currencies_to_value[token] += result['value_true'];
        }
    }

    worth_usdt = worth_usdt.toFixed(2);
    worth_eth = (worth_eth / Math.pow(10, 18 )).toFixed(2);
    var stats = "" + num + " worth " + worth_usdt + " USD, " + worth_eth + " ETH";

    for (var t in currencies_to_value){
        stats += ", " + currencies_to_value[t].toFixed(2) + " " + t;
    }

    $("#stats").html("( "+ stats +" )");
};

var refreshBounties = function() {
    //manage state
    var keywords = $("#keywords").val();
    var title = 'Issue Explorer | Gitcoin';

    if (keywords){
        title = keywords + " | " + title;
    }

    var currentState = history.state;
    window.history.replaceState(currentState, title, '/explorer?q='+keywords);

    save_sidebar_latest();
    set_filter_header();
    disableAny();
    getFilters();

    $('.nonefound').css('display', 'none');
    $('.loading').css('display', 'block');
    $('.bounty_row').remove();

    //filter
    var uri = get_search_URI();

    //analytics
    var params = { uri : uri };

    mixpanel.track("Refresh Bounties", params);

    //order
    $.get(uri, function(results){
        results = sanitizeAPIResults(results);

        if (results.length === 0) {
            $(".nonefound").css('display','block');
        }
<<<<<<< HEAD
        for(var i = 0; i<results.length; i++){
                //setup
                var result = results[i];
                var related_token_details = tokenAddressToDetails(result['token_address'])
                var decimals = 18;
                if(related_token_details && related_token_details.decimals){
                    decimals = related_token_details.decimals;
                }
                var divisor = Math.pow( 10, decimals );
                result['rounded_amount'] = Math.round(result['value_in_token'] / divisor * 100) / 100;
                var is_expired = new Date(result['expires_date']) < new Date() && !result['is_open'];

                //setup args to go into template
                if(typeof web3 != 'undefined' && web3.eth.coinbase == result['bounty_owner_address']){
                    result['my_bounty'] = '<a class="btn font-smaller-2 btn-sm btn-outline-dark" role="button" href="#">mine</span></a>';
                } else if(result['fulfiller_address'] != '0x0000000000000000000000000000000000000000'){
                    result['my_bounty'] = '<a class="btn font-smaller-2 btn-sm btn-outline-dark" role="button" href="#">'+result['status']+'</span></a>';
                }
                result['action'] = result['url'];
                result['title'] = result['title'] ? result['title'] : result['github_url'];
                result['p'] = timeDifference(new Date(), new Date(result['created_on']))+' - '+(result['project_length'] ? result['project_length'] : "Unknown Length")+' - '+(result['bounty_type'] ? result['bounty_type'] : "Unknown Type")+' - '+(result['experience_level'] ? result['experience_level'] : "Unknown Experience Level") + ( is_expired ? " - (Expired)" : "");
                result['watch'] = 'Watch';
=======
>>>>>>> 74d437fa

        for (var i = 0; i<results.length; i++) {
            //setup
            var result = results[i];
            var related_token_details = tokenAddressToDetails(result['token_address']);
            var decimals = 18;

            if (related_token_details && related_token_details.decimals) {
                decimals = related_token_details.decimals;
            }

            var divisor = Math.pow( 10, decimals );
            result['rounded_amount'] = Math.round(result['value_in_token'] / divisor * 100) / 100;
            var is_expired = new Date(result['expires_date']) < new Date() && !result['is_open'];

            //setup args to go into template
            if (typeof web3 != 'undefined' && web3.eth.coinbase == result['bounty_owner_address']) {
                result['my_bounty'] = '<a class="btn font-smaller-2 btn-sm btn-outline-dark" role="button" href="#">mine</span></a>';
            } else if (result['fulfiller_address'] !== '0x0000000000000000000000000000000000000000') {
                result['my_bounty'] = '<a class="btn font-smaller-2 btn-sm btn-outline-dark" role="button" href="#">'+result['status']+'</span></a>';
            }

            if (result['web3_type'] === 'legacy_gitcoin') {
                result.action = '/legacy/funding/details?url=' + result.github_url;
            } else {
                result.action = '/funding/details?url=' + result.github_url;
            }

            result['title'] = result['title'] ? result['title'] : result['github_url'];
            result['p'] = timeDifference(new Date(), new Date(result['created_on']))+' - '+(result['project_length'] ? result['project_length'] : "Unknown Length")+' - '+(result['bounty_type'] ? result['bounty_type'] : "Unknown Type")+' - '+(result['experience_level'] ? result['experience_level'] : "Unknown Experience Level") + ( is_expired ? " - (Expired)" : "");
            result['watch'] = 'Watch';

            //render the template
            var tmpl = $.templates("#result");
            var html = tmpl.render(result);

            $("#bounties").append(html);
        }

        $(".bounty_row.result").each(function() {
            var href = $(this).attr('href');

            if (typeof $(this).changeElementType !== "undefined") {
              $(this).changeElementType('a'); // hack so that users can right click on the element
            }

            $(this).attr('href', href);
        });

        process_stats(results);
    }).fail(function(){
        _alert('got an error. please try again, or contact support@gitcoin.co');
    }).always(function(){
        $('.loading').css('display', 'none');
    });
};

window.addEventListener('load', function() {
    set_sidebar_defaults();
    refreshBounties();
});

var getNextDayOfWeek = function(date, dayOfWeek) {
    var resultDate = new Date(date.getTime());
    resultDate.setDate(date.getDate() + (7 + dayOfWeek - date.getDay() - 1) % 7 +1);
    return resultDate;
};

$(document).ready(function(){

    // TODO: DRY
    function split( val ) {
      return val.split( /,\s*/ );
    }
    function extractLast( term ) {
      return split( term ).pop();
    }
    $( "#keywords" )
      // don't navigate away from the field on tab when selecting an item
      .on( "keydown", function( event ) {
        if ( event.keyCode === $.ui.keyCode.TAB &&
            $( this ).autocomplete( "instance" ).menu.active ) {
          event.preventDefault();
        }
      })
      .autocomplete({
        minLength: 0,
        source: function( request, response ) {
          // delegate back to autocomplete, but extract the last term
          response( $.ui.autocomplete.filter(
            document.keywords, extractLast( request.term ) ) );
        },
        focus: function() {
          // prevent value inserted on focus
          return false;
        },
        select: function( event, ui ) {
          var terms = split( this.value );
          // remove the current input
          terms.pop();
          // add the selected item
          terms.push( ui.item.value );
          // add placeholder to get the comma-and-space at the end
          terms.push( "" );
          this.value = terms.join( ", " );
          return false;
        }
      });

    //sidebar clear
    $(".dashboard #clear").click(function(e){
        for(var i=0;i<sidebar_keys.length;i++){
            var key = sidebar_keys[i];
            var tag = ($("input[name=" + key + "][value]"));
            for(var j = 0; j < tag.length; j++) {
              if(tag[j].value == 'any')
                $("input[name="+key+"][value=any]").prop("checked", true);
              else
                $("input[name=" + key + "][value=" + tag[j].value + "]").prop("checked", false);
            }
        }
        refreshBounties();
        e.preventDefault();
    });

    //search bar
    $("#bounties").delegate('#new_search','click',function(e){
        refreshBounties();
        e.preventDefault();
    });

    $(".search-area input[type=text]").keypress(function(e){
        if(e.which == 13) {
            refreshBounties();
            e.preventDefault();
        }
    });

    //sidebar filters
    $('.sidebar_search input[type=radio], .sidebar_search label').change(function(e){
        refreshBounties();
        e.preventDefault();
    });

    //sidebar filters
    $('.sidebar_search input[type=checkbox], .sidebar_search label').change(function(e) {
        refreshBounties();
        e.preventDefault();
    });

    //sort direction
    $("#bounties").delegate('.sort_option','click',function(e){
        if($(this).hasClass('selected')){
            if($(this).data('direction') == '-'){
                $(this).data('direction', '+')
            } else {
                $(this).data('direction', '-');
            }
        }
        $('.sort_option').removeClass('selected');
        $(this).addClass('selected');
        setTimeout(function(){
            refreshBounties();
        },10);
        e.preventDefault();
    });

    //email subscribe functionality
    $(".save_search").click(function(e){
        e.preventDefault();
        $("#save").remove();
        var url = '/sync/search_save';
        setTimeout(function(){
            $.get(url, function(newHTML){
                $(newHTML).appendTo('body').modal();
                $("#save").append("<input type=hidden name=raw_data value='"+get_search_URI()+"'>")
                $('#save_email').focus();
            });
        },300);
    });

    var emailSubscribe = function(){
        var email = $("#save input[type=email]").val();
        var raw_data = $("#save input[type=hidden]").val();
        var is_validated = validateEmail(email);
        if(!is_validated){
             _alert({ message: "Please enter a valid email address." });
        } else {
            var url = '/sync/search_save';
            $.post(url, {
                email: email,
                raw_data: raw_data,
            }, function(response){
                var status = response['status'];
                if(status == 200){
                     _alert({ title: "You're in!", message: "Keep an eye on your inbox for the next funding listing."},'success');
                     $.modal.close();
                } else {
                     _alert({ message: response['msg']});
                }
            });
        }
    }

    $("body").delegate("#save input[type=email]", 'keypress', function(e){
        if(e.which == 13) {
            emailSubscribe();
            e.preventDefault();
        }
    });
    $("body").delegate("#save a", 'click', function(e){
        emailSubscribe();
        e.preventDefault();
    });


});<|MERGE_RESOLUTION|>--- conflicted
+++ resolved
@@ -213,31 +213,6 @@
         if (results.length === 0) {
             $(".nonefound").css('display','block');
         }
-<<<<<<< HEAD
-        for(var i = 0; i<results.length; i++){
-                //setup
-                var result = results[i];
-                var related_token_details = tokenAddressToDetails(result['token_address'])
-                var decimals = 18;
-                if(related_token_details && related_token_details.decimals){
-                    decimals = related_token_details.decimals;
-                }
-                var divisor = Math.pow( 10, decimals );
-                result['rounded_amount'] = Math.round(result['value_in_token'] / divisor * 100) / 100;
-                var is_expired = new Date(result['expires_date']) < new Date() && !result['is_open'];
-
-                //setup args to go into template
-                if(typeof web3 != 'undefined' && web3.eth.coinbase == result['bounty_owner_address']){
-                    result['my_bounty'] = '<a class="btn font-smaller-2 btn-sm btn-outline-dark" role="button" href="#">mine</span></a>';
-                } else if(result['fulfiller_address'] != '0x0000000000000000000000000000000000000000'){
-                    result['my_bounty'] = '<a class="btn font-smaller-2 btn-sm btn-outline-dark" role="button" href="#">'+result['status']+'</span></a>';
-                }
-                result['action'] = result['url'];
-                result['title'] = result['title'] ? result['title'] : result['github_url'];
-                result['p'] = timeDifference(new Date(), new Date(result['created_on']))+' - '+(result['project_length'] ? result['project_length'] : "Unknown Length")+' - '+(result['bounty_type'] ? result['bounty_type'] : "Unknown Type")+' - '+(result['experience_level'] ? result['experience_level'] : "Unknown Experience Level") + ( is_expired ? " - (Expired)" : "");
-                result['watch'] = 'Watch';
-=======
->>>>>>> 74d437fa
 
         for (var i = 0; i<results.length; i++) {
             //setup
@@ -259,13 +234,7 @@
             } else if (result['fulfiller_address'] !== '0x0000000000000000000000000000000000000000') {
                 result['my_bounty'] = '<a class="btn font-smaller-2 btn-sm btn-outline-dark" role="button" href="#">'+result['status']+'</span></a>';
             }
-
-            if (result['web3_type'] === 'legacy_gitcoin') {
-                result.action = '/legacy/funding/details?url=' + result.github_url;
-            } else {
-                result.action = '/funding/details?url=' + result.github_url;
-            }
-
+            result.action = result['url'];
             result['title'] = result['title'] ? result['title'] : result['github_url'];
             result['p'] = timeDifference(new Date(), new Date(result['created_on']))+' - '+(result['project_length'] ? result['project_length'] : "Unknown Length")+' - '+(result['bounty_type'] ? result['bounty_type'] : "Unknown Type")+' - '+(result['experience_level'] ? result['experience_level'] : "Unknown Experience Level") + ( is_expired ? " - (Expired)" : "");
             result['watch'] = 'Watch';
