--- conflicted
+++ resolved
@@ -432,33 +432,22 @@
     }
   };
 
-<<<<<<< HEAD
   setTimeout(function() {
     var issueURL = getParam('url');
-
+    if(typeof document.issueURL != 'undefined'){
+      issueURL = document.issueURL;
+    }
     $('#submitsolicitation a').attr('href', '/funding/new/?source=' + issueURL);
     var uri = '/api/v0.1/bounties/?github_url=' + issueURL;
 
     $.get(uri, function(results) {
       results = sanitizeAPIResults(results);
       var nonefound = true;
-=======
-    setTimeout(function(){
-        var issueURL = getParam('url');
-        if(typeof document.issueURL != 'undefined'){
-            issueURL = document.issueURL;
-        }
-        $("#submitsolicitation a").attr('href','/funding/new/?source=' + issueURL)
-        var uri = '/api/v0.1/bounties/?github_url=' + issueURL;
-        $.get(uri, function(results){
-            results = sanitizeAPIResults(results);
-            var nonefound = true;
->>>>>>> ccadd658
-            // potentially make this a lot faster by only pulling the specific issue required
+      // potentially make this a lot faster by only pulling the specific issue required
 
       for (var i = 0; i < results.length; i++) {
         var result = results[i];
-                // if the result from the database matches the one in question.
+        // if the result from the database matches the one in question.
 
         if (normalizeURL(result['github_url']) == normalizeURL(issueURL)) {
           nonefound = false;
@@ -469,7 +458,7 @@
 
           render_fulfillments(result);
 
-                    // cleanup
+          // cleanup
           document.result = result;
           pendingChangesWarning(issueURL, result['created_on'], result['now']);
           return;
@@ -495,7 +484,7 @@
   var submission;
   var submitter_tmpl;
   var submitter_html;
-    // Add submitter list and accept buttons
+   // Add submitter list and accept buttons
 
   if (result['status'] == 'submitted') {
     var enabled = isBountyOwner(result);
