--- conflicted
+++ resolved
@@ -56,11 +56,7 @@
 
     token_contract(tokenAddress).allowance.call(from, to, function(error, result) {
       if (error || result.toNumber() == 0) {
-<<<<<<< HEAD
-        _alert({'message':"You have not yet enabled this token.  To enable this token, go to the <a style='padding-left:5px;' href='/settings/tokens'> Token Settings page and enable it</a>. (this is only needed one time per token)"},'warning');
-=======
         _alert({'message': "You have not yet enabled this token.  To enable this token, go to the <a style='padding-left:5px;' href='/settings/tokens'> Token Settings page and enable it</a>. (this is only needed one time per token)"}, 'warning');
->>>>>>> 9497daee
         $('input, textarea, select').prop('disabled', 'disabled');
         $('select[name=deonomination]').prop('disabled', '');
       } else {
