- name: hadoop_admiral
  description: You are a Master of MapReduce, a sultan of reliable, distributed, and
    scalable computing.  Owners of this badge are infamous for their command of distributing
    processing of large data sets!
  priceFinney: 2
  artist: mladen
  platform: gitcoin
  numClonesAllowed: 500
  tags:
  - hadoop
  - distributed
  - scalable
  - data
  - common
  image: hadoop_admiral.svg
- name: linux_wizard
  description: All hail the Linux Penguin!  Linux is a force in open source, powering
    millions of websites and businesses.  Owners of this badge are known for their
    mastery of the Linux family of Operating Systems!
  priceFinney: 3
  artist: mladen
  platform: gitcoin
  numClonesAllowed: 500
  tags:
  - linux
  - open source
  - penguin
  - OS
  - common
  image: linux_wizard.svg
- name: gitcoin_genesis
  description: The Gitcoin Genesis Badge is the rarest of the Gitcoin team badges.  Owners
    of this badge contributed to Gitcoin in a meaningful way in the way-back-when.
  priceFinney: 1000
  artist: mladen
  platform: gitcoin
  numClonesAllowed: 4
  tags:
  - gitcoin
  - genesis
  - rare
  image: gitcoin_genesis.svg
- name: javascript_master_scriber
  description: Remember the web in the days before javascript?  No?  Neither can we!  Javascript
    powers the modern web, top to bottom and we <3 the usage of javascript here at
    Gitcoin.  Owners of this badge are masters of the asyncronous, event driven, programming
    language and specifically, of client side scripting!
  priceFinney: 3
  artist: mladen
  platform: gitcoin
  numClonesAllowed: 500
  tags:
  - javascript
  - node
  - web
  - common
  image: javascript_master_scriber.svg
- name: infrastructure_ninja
  description: Just like every building needs a solid foundation, every website needs
    a great infrastructure.  Infrastructure Ninjas are rarely seen or heard, but they
    are omnipresent -- Quickly tackling the gnarly infrastructure issues that crop
    up in the modern web, and ensuring stability, peace, performance, and prosperity
    for inhabinants the modern web.
  priceFinney: 2
  artist: mladen
  platform: gitcoin
  numClonesAllowed: 300
  tags:
  - OS
  - infrastructure
  - linux
  - common
  image: infrastructure_ninja.svg
- name: java_doctor
  description: Is there anything better than a cup 'o' Joe in the morning? Java can
    be written once and run everywhere; so what better tool to BUIDL on in the modern,
    blockchain-enabled, web?  Owners of the Java Doctor badge are famous for their
    mastery of the Java programming language!
  priceFinney: 2
  artist: mladen
  platform: gitcoin
  numClonesAllowed: 500
  tags:
  - java
  - web
  - sun
  - common
  image: java_doctor.svg
- name: do_more_faster
  description: Is there anything better than working with someone who can rapidly
    iterate?  The modern web is built by Agile, and favors experimentation and iteration.  Owners
    of the Do More Faster badge, well, they DO MORE FASTER!
  priceFinney: 2
  artist: mladen
  platform: gitcoin
  numClonesAllowed: 500
  tags:
  - do more faster
  - iteration
  - hypothesis testing
  - soft skills
  - common
  image: do_more_faster.svg
- name: jquery_fixer
  description: jQuery is a force in the modern web.  By solving compatibilty issues
    across browsers, and providing a friendly interface for developing AJAX websites,
    jQuery won our <3s.  To owners of this badge, thank you for using jQuery to provide
    Fixes to all!
  priceFinney: 2
  artist: mladen
  platform: gitcoin
  numClonesAllowed: 800
  tags:
  - jquery
  - javascript
  - web
  - MVC
  - common
  image: jquery_fixer.svg
- name: elixer_mixer
  description: Elixer Mixers are known for their alchemy.  Just as a chemist combines
    fundamental chemical primitives to create potions that are near-magic, an Elixer
    Mixer combines functional programming with the Erlang VM to to produce low-latency,
    fault tolerant, systems!
  priceFinney: 2
  artist: mladen
  platform: gitcoin
  numClonesAllowed: 250
  tags:
  - elixer
  - erlang
  - functional
  - common
  image: elixer_mixer.svg
- name: collaboration_machine
  description: Is there anything better than working with a collaboration machine?  Known
    for their communication skills, rapid value delivery, and great attitudes, Collaboration
    Machines are a huge asset to the modern programming ecosystem!
  priceFinney: 2
  artist: mladen
  platform: gitcoin
  numClonesAllowed: 300
  tags:
  - collaboration
  - soft skills
  image: collaboration_machine.svg
- name: unix_philosophy
  description: Owners of this badge 'Write programs that do one thing and do it well';
    just like the UNIX OS!
  priceFinney: 2
  artist: mladen
  platform: gitcoin
  numClonesAllowed: 500
  tags:
  - unix
  - build once
  - common
  - OS
  image: unix_philosophy.svg
- name: ruby_gem
  description: Is there anyone who knows more about 'gem's than someone who's good
    enough at Ruby, to be a 'Gem' themselves? Owners of this badge are known for their
    mastery of the Ruby programming language.
  priceFinney: 5
  artist: mladen
  platform: gitcoin
  numClonesAllowed: 550
  tags:
  - rails
  - ruby
  - common
  - web
  - MVC
  - DRY
  image: ruby_gem.svg
- name: angular_royalty
  description: AngularJS is a great extension of javsacript, and we love how it lets
    us declare dynamic views for our dApps!  Owners of this badge are royalty of
    the AngularJS programming framework!
  priceFinney: 2
  artist: mladen
  platform: gitcoin
  numClonesAllowed: 500
  tags:
  - angular
  - javascript
  - common
  - mvc
  - web
  image: angular_royalty.svg
- name: qa_ninja
  description: Rarely heard or seen, the modern QA Ninja is a hyper-efficient finder
    and reporter of bugs.  Got a number input on an HTML form?  They'll find a way
    to type 'LIZARD' into it?  Buffer overflow somewhere in your dApp?  They'll find
    it.  QA Ninjas make the web bug free, and we salute them!
  priceFinney: 2
  artist: mladen
  platform: gitcoin
  numClonesAllowed: 700
  tags:
  - qa
  - ninja
  - bugs
  - common
  - bug squasher
  image: qa_ninja.svg
- name: code_shipper
  description: Know who we LOVE working with?  Programmers who are always shipping
    code!  Always. Be. Shipping.
  priceFinney: 2
  artist: mladen
  platform: gitcoin
  numClonesAllowed: 500
  tags:
  - shipping
  - soft skills
  - common
  image: code_shipper.svg
- name: drupal_brainiac
  description: Want to ship content on the modern web?  Drupal is where it's at.  The
    leading Open Source CMS has provided tons of value to the modern web, and adding
    a Drupal Brainiac to your project is a sure fire way to make your CMS fly!
  priceFinney: 2
  artist: mladen
  platform: gitcoin
  numClonesAllowed: 500
  tags:
  - drupal
  - CMS
  - web
  - common
  image: drupal_brainiac.svg
- name: ruby_on_rails_master
  description: Can anyone spin up websites faster than a Ruby on Rails Master? Owners
    of this badge are legitimately famous for their mastery of MVC website development,
    DRY, and use of Active Record.
  priceFinney: 4
  artist: mladen
  platform: gitcoin
  numClonesAllowed: 200
  tags:
  - rails
  - ruby
  - web
  - MVC
  - common
  - DRY
  image: ruby_on_rails_master.svg
- name: open_source_freedom_fighter
  description: Hey, look -- In the sky, it's a bird.  No it's a plane.  No it's an
    Open Source Freedom Fighter!  OSS Freedom Fighters fight for liberty, justice,
    and open source code for all!
  priceFinney: 2
  artist: mladen
  platform: gitcoin
  numClonesAllowed: 500
  tags:
  - oss
  - common
  - soft skills
  image: open_source_freedom_fighter.svg
- name: mega_open_collaborator
  description: '"Be open to the point of promiscuity" is one of our favorite points
    from the famous essay from Eric Raymond entitled "The Cathedral and the Bazaar".  Owners
    of this badge embody the principle of Openness from the Cathedral and the Bazaar.'
  priceFinney: 2
  artist: mladen
  platform: gitcoin
  numClonesAllowed: 500
  tags:
  - common
  - soft skills
  - open
  image: mega_open_collaborator.svg
- name: problem_solver
  description: Is there anything better than working with someone who can rapidly
    solve problems?  The modern web is built by Agile, and favors experimentation
    and iteration.  Owners of this badge, well, they SOLVE PROBLEMS!
  priceFinney: 2
  artist: mladen
  platform: gitcoin
  numClonesAllowed: 500
  tags:
  - common
  - soft skills
  image: problem_solver.svg
- name: sustainer
  description: Open Source Software is fraught with problems with sustainability.  Owners
    of this badge are fighting to change to tide and to make Open Source Software
    sustainable for generations to come!
  priceFinney: 2
  artist: mladen
  platform: gitcoin
  numClonesAllowed: 500
  tags:
  - soft skills
  - common
  - sustainer
  - open source
  image: sustainer.svg
- name: super_juggler
  description: Jugglers are known for their joyous attitude and their ability to manage
    multiple balls in the air at once.  Owners of this badge can contribute meaningfully
    to several projects at once and not let a single one drop!
  priceFinney: 2
  artist: mladen
  platform: gitcoin
  numClonesAllowed: 500
  tags:
  - soft skills
  - common
  - project management
  image: super_juggler.svg
- name: above_and_beyond
  description: Owners of this badge are always under-promising and over-delivering.  They
    go 'above and beyond' for their clients!
  priceFinney: 2
  artist: mladen
  platform: gitcoin
  numClonesAllowed: 500
  tags:
  - soft skills
  - common
  - project management
  image: above_and_beyond.svg
- name: new_dawn
  description: Owners of this badge have completely changed the course of a project
    their on, with their skills, organization, tenacity and sheer ability to deliver.
  priceFinney: 2
  artist: mladen
  platform: gitcoin
  numClonesAllowed: 50
  tags:
  - common
  - soft skills
  - momentum
  image: new_dawn.svg
- name: design_star
  description: Know that feeling early in a project when you're just putting pencil
    to paper, figuring out what things are going to look like?  Owners of this badge
    at Design Stars, delivering tons of value on aesthetics, UX, and otherwise shaping
    the very projects they work on!
  priceFinney: 2
  artist: mladen
  platform: gitcoin
  numClonesAllowed: 350
  tags:
  - design
  - common
  - star
  - aesthetics
  - ux
  image: design_star.svg
- name: handyman
  description: Its great to have a handy man around your house when your sink, plumbing,
    electricity, breaks.  Owners of this badge are digital handymen and handywomen.  They
    fix stuff, and do it with a smile on their face!
  priceFinney: 2
  artist: mladen
  platform: gitcoin
  numClonesAllowed: 210
  tags:
  - soft skills
  - programmer
  - technical
  - handyman
  image: handyman.svg
- name: handy_woman
  description: Its great to have a someone handy around your house when your sink,
    plumbing, electricity, breaks.  Owners of this badge are digital handymen and
    handywomen.  They fix stuff, and do it with a smile on their face!
  priceFinney: 2
  artist: mladen
  platform: gitcoin
  numClonesAllowed: 210
  tags:
  - soft skills
  - programmer
  - technical
  - handywoman
  image: handy_woman.svg
- name: data_savvy
  description: Being Data-Driven is an asset in today's world.  Owners of this badge
    have mastered the abiltiy to gather, cultivate, clean, gain insight, and deliver
    value from a dataset
  priceFinney: 2
  artist: mladen
  platform: gitcoin
  numClonesAllowed: 500
  tags:
  - data
  - graphs
  - charts
  - common
  image: data_savvy.svg
- name: idea_person
  description: Idea people create value and warmth with the sheer radiance of their
    ideas.  They think outside the box, they combine left-brain and right brain.  They
    deliver value by thinking about things in a new way.
  priceFinney: 2
  artist: mladen
  platform: gitcoin
  numClonesAllowed: 500
  tags:
  - soft skills
  - ideas
  - project manager
  - product manager
  - common
  image: idea_person.svg
- name: always_shipping
  description: Know who we LOVE working with?  Programmers who are always shipping
    code!  Always. Be. Shipping.
  priceFinney: 5
  artist: mladen
  platform: gitcoin
  numClonesAllowed: 500
  tags:
  - shipping
  - SHIPL
  - soft skils
  - common
  image: always_shipping.svg
- name: c_sharp_programmer
  description: Need someone who uses strong typing, declarative, functional, code?  Look
    no further than the owners of the C# Blacksmith Kudos!
  priceFinney: 2
  artist: mladen
  platform: gitcoin
  numClonesAllowed: 500
  tags:
  - c#
  - programmer
  - common
  image: c_sharp_programmer.svg
- name: cleanest_code
  description: Want to work with someone who is famous for having squeaky clean code?  Look
    no further than owners of the 'Cleanest Code' Kudos.
  priceFinney: 2
  artist: mladen
  platform: gitcoin
  numClonesAllowed: 500
  tags:
  - clean code
  - programmer
  - soft skills
  - common
  image: cleanest_code.svg
- name: relase_early_and_often
  description: Want to work with someone who RERO (Relase Early and Often)? RERO is
    a software development philosophy that emphasizes the importance of early and
    frequent releases.  This creates a tight feedback looop between devs and testers.  Want
    someone who releases frequently?  Owners of this badge are who you'll want to
    talk to!
  priceFinney: 2
  artist: mladen
  platform: gitcoin
  numClonesAllowed: 300
  tags:
  - iteration
  - release early
  - RERO
  - soft skills
  - common
  image: release_early_and_often.svg
- name: grow_open_source
  description: Owners of this Kudos embody Gitcoin's mission of 'Grow Open Source'
  priceFinney: 2
  artist: mladen
  platform: gitcoin
  numClonesAllowed: 200
  tags:
  - mission
  - open source
  - sustainer
  - common
  image: grow_open_source.svg
- name: mongo_db_programmer
  description: Want someone who can work efficiently with MongoDB?  Look no further
    than owners of this badge.
  priceFinney: 2
  artist: mladen
  platform: gitcoin
  numClonesAllowed: 500
  tags:
  - mongodb
  - db
  - common
  image: mongo_db_programmer.svg
- name: navigator
  description: Want to work with someone who can navigate through complexity and deliver
    on-time, on-scope, and on-budget?  Look no further than owneres of this kudos!
  priceFinney: 4
  artist: mladen
  platform: gitcoin
  numClonesAllowed: 300
  tags:
  - navigator
  - project management
  - common
  - soft skills
  image: direct.svg
- name: fast_turn_around
  description: Want someone who ships deliverables quick?  Owners of this 'fast turnaround'
    kudos are the first place to look!
  priceFinney: 2
  artist: mladen
  platform: gitcoin
  numClonesAllowed: 500
  tags:
  - soft skills
  - fast
  - common
  - quick
  image: fast_turn_around.svg
- name: css_gentle(wo)man
  description: CSS is one of the foundations of the modern web.  Owners of this badge
    are masters of building beautiful, mobile-friendly, products.
  priceFinney: 2
  artist: mladen
  platform: gitcoin
  numClonesAllowed: 500
  tags:
  - css
  - frontend
  - common
  - html
  image: css_gentle(wo)man.svg
- name: night_owl
  description: Owners of this badge always seem to be up at night, SHIPling product
    to customers.
  priceFinney: 2
  artist: mladen
  platform: gitcoin
  numClonesAllowed: 200
  tags:
  - night owl
  - quirks
  image: night_owl.svg
- name: php_superstar
  description: PHP -- The og web developers programming language!  Know whats cool
    about PHP?  It's a recursive acronym, "PHP Hypertext Processor".  Want a PHP programmer
    for your project? Look no further than to owners of this badge!
  priceFinney: 2
  artist: mladen
  platform: gitcoin
  numClonesAllowed: 200
  tags:
  - php
  - programmer
  - php6
  - php7
  image: php_superstar.svg
- name: builder_of_a_better_world
  description: Owners of this badge are obsessed with BUIDLing a better world than
    what came before them.  We salute them for their dedication to making things better.
  priceFinney: 10
  artist: mladen
  platform: gitcoin
  numClonesAllowed: 500
  tags:
  - soft skills
  - common
  - inspiration
  image: builder_of_a_better_world.svg
- name: c_debugger
  description: Need a programmer for your performant, object oriented, project that
    can manage their own memory and manage on-scope and on-budget!? Look no further;
    Owners of this badge are renown for their work in the C programming language.
  priceFinney: 2
  artist: mladen
  platform: gitcoin
  numClonesAllowed: 300
  tags:
  - c
  - memory management
  - programming
  image: c_debugger.svg
- name: redux_programmer
  description: Need someone who can deliver value in Redux?  Owners of this badge
    are renown for their ability to work effciently in Redux.
  priceFinney: 2
  artist: mladen
  platform: gitcoin
  numClonesAllowed: 200
  tags:
  - redux
  - react
  image: redux_programmer.svg
- name: ruby_on_rails_machine
  description: Can anyone spin up websites faster than a Ruby on Rails hacker? Owners
    of this badge are famous for their mastery of MVC website development, DRY, and
    use of Active Record.
  priceFinney: 5
  artist: mladen
  platform: gitcoin
  numClonesAllowed: 550
  tags:
  - rails
  - common
  - ruby
  - web
  - MVC
  - DRY
  image: ruby_on_rails_machine.svg
- name: helping_hand
  description: Need a helping hand for your project.  Start with an owner of this
    'Helping Hand' badge!
  priceFinney: 2
  artist: mladen
  platform: gitcoin
  numClonesAllowed: 50
  tags:
  - helping hand
  - soft skills
  - helpful
  image: helping_hand.svg
- name: node_js_wizard
  description: Remember the bad old days in the web before javascript?  Javascript
    powers the modern web, top to bottom and we <3 the usage of javascript here at
    Gitcoin.  Owners of this badge are masters of the asyncronous, event driven, programming
    language and specifically, of server side scripting!
  priceFinney: 4
  artist: mladen
  platform: gitcoin
  numClonesAllowed: 300
  tags:
  - javascript
  - nodeJS
  - common
  - node
  - asyncronous
  image: node_js_wizard.svg
- name: c++_scientist
  description: Need a programmer for your performant, object oriented, project that
    can manage their own memory and manage on-scope and on-budget!? Look no further;
    Owners of this badge are renown for their work in the C++ programming language.
  priceFinney: 2
  artist: mladen
  platform: gitcoin
  numClonesAllowed: 300
  tags:
  - c++
  - c
  - memory management
  - common
  - programming
  image: cpp_scientist.svg
- name: pythonista
  description: Pythonistas are loyal users of the Python programming language.
  priceFinney: 2
  artist: mladen
  platform: gitcoin
  numClonesAllowed: 300
  tags:
  - python
  - pythonista
  image: pythonista.svg
- name: level_up
  description: Owners of this badge are known for their ability to Level Up the teams
    and projects they work on
  priceFinney: 2
  artist: mladen
  platform: gitcoin
  numClonesAllowed: 500
  tags:
  - soft skills
  - common
  - programmer
  image: level_up.svg
- name: delegation_machine
  description: Owners of this badge are known for their ability to clearly articulate
    requirements, to work with collaborators of all types, and to product value in
    a team atmosphere!
  priceFinney: 5
  artist: mladen
  platform: gitcoin
  numClonesAllowed: 300
  tags:
  - delegate
  - team
  - common
  - soft skills
  image: delegation_machine.svg
- name: arts_and_farts
  description: Need someone who is going to create beautiful designs of any kind?  Check
    out the owners of the 'Arts and Farts' Kudos.
  priceFinney: 2
  artist: mladen
  platform: gitcoin
  numClonesAllowed: 100
  tags:
  - arts
  - design
  - frontend
  - aesthetics
  image: arts_and_farts.svg
- name: react_reactor
  description: React is a force in the modern web, and so are those who can yield
    it.   Owners of this badge have demonstrated proficiency in React on a past project.
  priceFinney: 3
  artist: mladen
  platform: gitcoin
  numClonesAllowed: 400
  tags:
  - react
  - javascript
  - common
  - programming
  image: react_reactor.svg
- name: html_celebrity
  description: Looking for someone who writes clean, standards-compliant, HTML?  Look
    no further than this HTML Celebrity kudos.
  priceFinney: 2
  artist: mladen
  platform: gitcoin
  numClonesAllowed: 500
  tags:
  - html
  - frontend
  - standards-compliant
  image: html_celebrity.svg
- name: eye_for_detail
  description: Looking for someone who has a great eye for detail?  Look no further
    than this eye for detail kudos badge.
  priceFinney: 2
  artist: mladen
  platform: gitcoin
  numClonesAllowed: 50
  tags:
  - design
  - details
  - soft skills
  image: eye_for_detail.svg
- name: ember_master
  description: Ember is a great extension of javsacript, and we love how it lets use
    declare dynamic views for our dApps!  Owners of this badge are masters of the
    Ember programming framework!
  priceFinney: 6
  artist: mladen
  platform: gitcoin
  numClonesAllowed: 300
  tags:
  - ember
  - javascript
  image: ember_master.svg
- name: flying_pony
  description: Flying Ponies take risks, inspire other ponies to think big to achieve
    big ideas. We turn lofty ideas into something tangible. We are fearless about
    the outcome, sometimes to our own detriment.
  priceFinney: 3
  artist: mladen
  platform: gitcoin
  numClonesAllowed: 342
  tags:
  - pony
  - risks
  - common
  - ideas
  - dreamer
  image: flying_pony.svg
- name: bee_of_all_trades
  description: Are you a cross-pollinator?  Do you deliver value in a lot of places
    at once?  This 'Bee of all trades' badge is for you!
  priceFinney: 2
  artist: mladen
  platform: gitcoin
  numClonesAllowed: 200
  tags:
  - soft skills
  - cross-pollinator
  image: bee_of_all_trades.svg
- name: mysql_hero
  description: MySQL is a great asset to modern web developers.  Looking for someone
    who knows MySQL?  This badge is for you.
  priceFinney: 2
  artist: mladen
  platform: gitcoin
  numClonesAllowed: 100
  tags:
  - mysql
  - database
  - db
  image: mysql_hero.svg
- name: app_dev_all_star
  description: Looking for an all star app developer?  This badge is for you.
  priceFinney: 2
  artist: mladen
  platform: gitcoin
  numClonesAllowed: 340
  tags:
  - app
  - common
  - web
  - programmer
  image: app_dev_all_star.svg
- name: go_developer
  description: Looking for someone who can Go Go Go and BUIDL in Go?  This kudos is
    for you.
  priceFinney: 2
  artist: mladen
  platform: gitcoin
  numClonesAllowed: 200
  tags:
  - go
  - programmer
  image: go_developer.svg
- name: product_wizard
  description: Looking for someone to put on their product wizard's cap and deliver
    massive value to your project?  This kudos is for you!
  priceFinney: 2
  artist: mladen
  platform: gitcoin
  numClonesAllowed: 500
  tags:
  - product
  - common
  - soft skills
  image: product_wizard.svg
- name: business_minded
  description: Looking for someone who can deliver the goods from a business side
    of things?  Look no further than owners of this 'business minded' kudos.
  priceFinney: 3
  artist: mladen
  platform: gitcoin
  numClonesAllowed: 340
  tags:
  - business
  - common
  - soft skills
  image: business_minded.svg
- name: bug_squasher
  description: Splat goes the bug!  Owners of this badge are proficient at squashing
    bugs.
  priceFinney: 2
  artist: mladen
  platform: gitcoin
  numClonesAllowed: 500
  tags:
  - bugs
  - common
  - soft skills
  image: bug_squasher.svg
- name: shill_ethereum
  description: For your friends & family who just love to shill Ethereum
  priceFinney: 2
  artist: mladen
  platform: gitcoin
  numClonesAllowed: 500
  tags:
  - ethereum
  - shills
  image: shill_ethereum.svg
- name: shill_colorado
  description: For your friends & family who just love to shill Colorado
  priceFinney: 2
  artist: mladen
  platform: gitcoin
  numClonesAllowed: 500
  tags:
  - colorado
  - common
  - shills
  image: shill_colorado.svg
- name: devcon_4
  description: For your friends & family who came to Devcon 4 with you.
  priceFinney: 2
  artist: mladen
  platform: gitcoin
  numClonesAllowed: 500
  tags:
  - devcon
  - ethereum
  - common
  - shills
  image: devcon_4.svg
- name: django_pony
  description: Flying Ponies take risks, inspire other ponies to think big to achieve
    big ideas. We turn lofty ideas into something tangible. We are fearless about
    the outcome, sometimes to our own detriment.
  priceFinney: 2
  artist: mladen
  platform: gitcoin
  numClonesAllowed: 77
  tags:
  - django
  - programmer
  image: django_pony.svg
- name: blockchain_utopia
  description: Got a Utopian vision for a blockchain-ized world?  This badge is for
    you.
  priceFinney: 5
  artist: mladen
  platform: gitcoin
  numClonesAllowed: 55
  tags:
  - soft skills
  - vision
  - inspiration
  image: blockchain_utopia.svg
- name: collaboration_robot
  description: Collab Robots push the envelope. They make connections and find ways
    to build new ideas. With our powers, we can develop collabs with the smallest
    or largest machines.
  priceFinney: 2
  artist: mladen
  platform: gitcoin
  numClonesAllowed: 400
  tags:
  - collboration
  - common
  - soft skills
  image: collaboration_robot.svg
- name: path_finder
  description: "Pathfinders are masters of navigation, able to pave ways forward without\
    \ hesitation. The amount of trees or woods are no concern - we won\u2019t rest\
    \ until the right path has been uncovered."
  priceFinney: 2
  artist: mladen
  platform: gitcoin
  numClonesAllowed: 60
  tags:
  - soft skills
  - path
  - finder
  image: path_finder.svg
- name: to_the_moon
  description: This kudos is for users who are taking the ecosystem to the moon!
  priceFinney: 2
  artist: mladen
  platform: gitcoin
  numClonesAllowed: 400
  tags:
  - soft skills
  - common
  image: climb_the_ladder.svg
- name: gitcoin_sustainer
  description: A very special, limited edition, Kudos, for sustainers of Gitcoin.
  priceFinney: 10
  artist: mladen
  platform: gitcoin
  numClonesAllowed: 50
  tags:
  - gitcoin
  - mission
  - grow open source
  image: gitcoin_sustainer.svg
- name: craftsman
  description: Know a crafts-man?  A craftsperson kudos is a great way to celebrate
    the tools we use and the people that use them!
  priceFinney: 2
  artist: mladen
  platform: gitcoin
  numClonesAllowed: 100
  tags:
  - soft skills
  - programmer
  image: craftsman.svg
- name: struck_oil
  description: Know someone who just unlocks value all the time?  Send them the 'struck
    oil' Kudos!
  priceFinney: 2
  artist: mladen
  platform: gitcoin
  numClonesAllowed: 100
  tags:
  - soft skills
  - oil
  - value
  image: struck_oil.svg
- name: freedom
  description: Is there someone out there who is creating a better world? A more free
    world?  Send them the 'freedom' kudos!
  priceFinney: 3
  artist: mladen
  platform: gitcoin
  numClonesAllowed: 70
  tags:
  - freedom
  - soft skills
  - inspiration
  image: freedom.svg
- name: focus
  description: Know someone who has extremely good focus?  Send them a 'kudos' kudos.
  priceFinney: 2
  artist: mladen
  platform: gitcoin
  numClonesAllowed: 20
  tags:
  - focus
  - soft skills
  image: focus.svg
- name: powertool_user
  description: Know someone who's great at setting up and using power tools!?  Send
    them a powertool user kudos.
  priceFinney: 2
  artist: mladen
  platform: gitcoin
  numClonesAllowed: 400
  tags:
  - powertools
  - tools
  - first_mint
  image: powertool_user.svg
- name: party_robot
  description: Is one of your teammates just a lot of fun to be around?  Send them
    a Party Robot Kudos.
  priceFinney: 2
  artist: mladen
  platform: gitcoin
  numClonesAllowed: 500
  tags:
  - party
  - common
  - fun
  - soft skills
  image: party_robot.svg
- name: release_early_and_often
  description: With the goal of releasing in mind, we help sustain the ecosystem by
    shipping quickly to learn quickly.
  priceFinney: 2
  artist: mladen
  platform: gitcoin
  numClonesAllowed: 100
  tags:
  - soft skills
  - agile
  image: release_early_and_often.svg
- name: direct
  description: Holders of this badge seek the most straightforward ways to solve problem.
    Our great challenge is finding the shortest path to the truth
  priceFinney: 2
  artist: mladen
  platform: gitcoin
  numClonesAllowed: 55
  tags:
  - direct
  - path
  - navigator
  image: direct.svg
- name: crystal_ball
  description: "A crystal ball is just a way to predict the future, but hidden inside\
    \ is a compelling story. Crystal Ball holders are visionaries that transform what\u2019\
    s happening into an understandable future."
  priceFinney: 15
  artist: mladen
  platform: gitcoin
  numClonesAllowed: 70
  tags:
  - soft skills
  - vision
  - inspiration
  image: growoss_crystalball.svg
- name: gitter_of_coins
  description: For the contributors on the platform that, well... , GIT coins.
  priceFinney: 2
  artist: mladen
  platform: gitcoin
  numClonesAllowed: 500
  tags:
  - git
  - common
  - coins
  - money
  image: gitter_of_coins.svg
- name: mana_from_heavens
  description: Open Source Software is mana from the heavens.  Celebrate someone who's
    provided value to your lift with this Kudos badge.
  priceFinney: 2
  artist: mladen
  platform: gitcoin
  numClonesAllowed: 200
  tags:
  - mana
  - fun
  image: mana_from_heavens.svg
- name: gitcoin_bot
  description: Just for fun, this Gitcoin Robot is a way of celebrating the contributors
    in your life.
  priceFinney: 2
  artist: mladen
  platform: gitcoin
  numClonesAllowed: 400
  tags:
  - robot
  - gitcoin
  - just for fun
  image: robot_medium.svg
- name: heros_honour
  description: Know someone who's a hero?  Send them this video-game-inspired, badge.
  priceFinney: 4
  artist: mladen
  platform: gitcoin
  numClonesAllowed: 77
  tags:
  - hero
  - honour
  - honor
  - soft skills
  image: heros_honour.svg
- name: blockchain_the_world
  description: Know someone who's blockchain-izing the world?  Send them this badge.
  priceFinney: 2
  artist: mladen
  platform: gitcoin
  numClonesAllowed: 500
  tags:
  - blockchain
  - common
  - soft skills
  image: blockchain_the_world.svg
- name: gitcoin_minibot
  description: Just for fun, this Gitcoin Robot is a way of celebrating the contributors
    in your life.
  priceFinney: 2
  artist: mladen
  platform: gitcoin
  numClonesAllowed: 100
  tags:
  - robot
  - just for fun
  image: robot_small.svg
- name: firefighter
  description: Know someone who's great at putting out fires?  This firefighter badge
    is for them!
  priceFinney: 2
  artist: mladen
  platform: gitcoin
  numClonesAllowed: 200
  tags:
  - firefigheter
  - bugs
  image: firefighter.svg
- name: gitcoin_sun
  description: A very special, limited edition, Kudos, only for sustainers of Gitcoin.
  priceFinney: 2
  artist: mladen
  platform: gitcoin
  numClonesAllowed: 300
  tags:
  - sustainers
  - gitcoin
  - common
  - just for fun
  image: gitcoin_rasta.svg
- name: big_bot
  description: Just for fun, this Gitcoin Robot is a way of celebrating the contributors
    in your life.
  priceFinney: 2
  artist: mladen
  platform: gitcoin
  numClonesAllowed: 100
  tags:
  - robot
  - just for fun
  - gitcoin
  image: robot_large.svg
- name: genius
  description: A Genius bring ideas to life. We activate creative thinking and push
    problem solving with our words and stories. The world is our experiment lab, and
    we are players in it.
  priceFinney: 25
  artist: mladen
  platform: gitcoin
  numClonesAllowed: 100
  tags:
  - genius
  - albert einstein
  - smart
  image: a_genius.svg
- name: vitalik_genesis
  description: A kudos that celebrates Vitalik's leadership in the Ethereum world.  One
    day, Gitcoin founder @owocki hopes to work up the courage to give this Kudos to
    Vitalik.  Perhaps Vitalik will tweet about Gitcoin one day, and @owocki will send
    it to him then....
  priceFinney: 100
  artist: mladen
  platform: gitcoin
  numClonesAllowed: 55
  tags:
  - vitalik
  - just for fun
  image: vitalik_genesis.svg
- name: sunburst
  description: This person bring Gitcoin sunshine to OSS projects. We energize the
    project with what we do.
  priceFinney: 3
  artist: mladen
  platform: gitcoin
  numClonesAllowed: 55
  tags:
  - sunshine
  - oss
  - energy
  image: sunburst.svg
- name: simplifier
  description: This badge is for anyone who creates simplicity from complexity.
  priceFinney: 5
  artist: mladen
  platform: gitcoin
  numClonesAllowed: 45
  tags:
  - ethereum
  - simple
  image: ethereum_constellation.svg
- name: tools
  description: This kudos is for the person creates the best tools!
  priceFinney: 1
  artist: mladen
  platform: gitcoin
  numClonesAllowed: 1000
  tags:
  - tools
  - common
  - oss
  image: tools.svg
- name: hard_worker
  description: Hard workers are diligent and vigilent at doing the best they can on
    everything they do.
  priceFinney: 5
  artist: mladen
  platform: gitcoin
  numClonesAllowed: 100
  tags:
  - hard worker
  - achievement
  - buidl
  image: hard_worker.svg
- name: blockchain_engineer
  description: This kudos is for contributors to your project that make the blockchain
    work!
  priceFinney: 5
  artist: mladen
  platform: gitcoin
  numClonesAllowed: 25
  tags:
  - star
  - rise
  image: blockchain_star.svg
- name: gitcoin_og
  description: You are an OG.  You are a pioneer of Gitcoin open source!
  priceFinney: 10
  artist: mladen
  platform: gitcoin
  numClonesAllowed: 100
  tags:
  - og
  - gitcoin
  - early
  image: west.svg
- name: rubber_ducky
  description: A ducky that helps solve your problems!  Always ask your ducky first
    when you can't figure something out :)
  priceFinney: 5
  artist: mladen
  platform: gitcoin
  numClonesAllowed: 110
  tags:
  - duck
  - coding
  - problem solver
  image: coding_ducky.svg
- name: django_cowboy
  description: Faster than fast on django.  Better than the best.  HODLers of this
    badge are great at creating beautiful apps in django!
  priceFinney: 2
  artist: mladen
  platform: gitcoin
  numClonesAllowed: 100
  tags:
  - django
  - fast
  - developer
  image: django_cowboy.svg
- name: fontend_wizard
  description: A frontend wizard mixes things up to create a beautiful UX.
  priceFinney: 3
  artist: mladen
  platform: gitcoin
  numClonesAllowed: 100
  tags:
  - frontend
  - creative
  image: frontend_alchemist.svg
- name: backend_star
  description: A shining star of all things hidden in the backend of applications.
  priceFinney: 3
  artist: mladen
  platform: gitcoin
  numClonesAllowed: 110
  tags:
  - star
  - backend
  image: backend_star.svg
- name: squasher_of_bugs
  description: A bug squasher makes bugs dissapear like magic.
  priceFinney: 4
  artist: mladen
  platform: gitcoin
  numClonesAllowed: 80
  tags:
  - bugs
  - clean code
  - magic
  image: bug_squasher_new.svg
- name: freedom
  description: This bird is free to work on what it wants, when it wants. Making impact
    where they feel necessary, and always having leverage over your life?  Then this
    kudos is for you!
  priceFinney: 2
  artist: mladen
  platform: gitcoin
  numClonesAllowed: 55
  tags:
  - birds
  - freedom
  - impact
  - oss
  image: birds.svg
- name: out_of_this_world_programmer
  description: A programmer that moves the ecosystem forward and out of this world.
  priceFinney: 2
  artist: mladen
  platform: gitcoin
  numClonesAllowed: 55
  tags:
  - programmer
  - development
  image: out_of_this_world_programmer.svg
- name: good_communicator
  description: Holders of this badge are great communicators that help to clarify
    any situation.
  priceFinney: 2
  artist: mladen
  platform: gitcoin
  numClonesAllowed: 55
  tags:
  - communication
  - clear
  image: good_communicator.svg
- name: gitcoin_tree
  description: A tree that sustains open source.  Just for fun
  priceFinney: 2
  artist: mladen
  platform: gitcoin
  numClonesAllowed: 55
  tags:
  - oss
  - grow open source
  - fun
  image: gitcoin_tree.svg
- name: status_hackathon_2018_games_track_first_prize
  description: For the winner of the Status Hackathon Games Track
  priceFinney: 2
  artist: mladen
  platform: gitcoin
  numClonesAllowed: 2
  tags:
  - status hackathon
  - special event
  image: games_first.svg
- name: status_hackathon_2018_marketplace_track_second_prize
  description: For the runner up of the Status Hackathon Marketplace Track
  priceFinney: 2
  artist: mladen
  platform: gitcoin
  numClonesAllowed: 2
  tags:
  - status hackathon
  - special event
  image: marketplaces_runner_up.svg
- name: status_hackathon_2018_traveltrack_second_prize
  description: For the runner up of the Status Hackathon Travel Track
  priceFinney: 2
  artist: mladen
  platform: gitcoin
  numClonesAllowed: 2
  tags:
  - status hackathon
  - special event
  image: travel_runner_up.svg
- name: status_hackathon_2018_travel_track_first_prize
  description: For the winner of the Status Hackathon Travel Track
  priceFinney: 2
  artist: mladen
  platform: gitcoin
  numClonesAllowed: 2
  tags:
  - status hackathon
  - special event
  image: travel_first.svg
- name: status_hackathon_2018__games_second_prize
  description: For the runner up of the Status Hackathon Games Track
  priceFinney: 2
  artist: mladen
  platform: gitcoin
  numClonesAllowed: 2
  tags:
  - status hackathon
  - special event
  image: games_runner_up.svg
- name: philosophers_stone
  description: For whomever makes the greatest contribution to the Status Hackathon
    Philospher Circle at the Status Hackathon 2018
  priceFinney: 2
  artist: mladen
  platform: gitcoin
  numClonesAllowed: 2
  tags:
  - status hackathon
  - special event
  image: philosophers.svg
- name: status_hackathon_2018_travel_social_first_prize
  description: For the winner of the Status Hackathon Social Track
  priceFinney: 2
  artist: mladen
  platform: gitcoin
  numClonesAllowed: 2
  tags:
  - status hackathon
  - special event
  image: social_first.svg
- name: status_hackathon_2018_marketplace_first_prize
  description: For the winner of the Status Hackathon Marketplace Track
  priceFinney: 2
  artist: mladen
  platform: gitcoin
  numClonesAllowed: 2
  tags:
  - special event
  - status hackathon
  image: market_first.svg
- name: status_hackathon_2018_social_second_prize
  description: For the runner up of the Status Hackathon Social Track
  priceFinney: 2
  artist: mladen
  platform: gitcoin
  numClonesAllowed: 2
  tags:
  - status hackathon
  - special event
  image: social_runner_up.svg
- name: gitcoin_love
  description: This kudos is for showing appreciation for someone who did some work
    that you love
  priceFinney: 2
  artist: mladen
  platform: gitcoin
  numClonesAllowed: 55
  tags:
  - gitcoin
  - results
  image: gitcoin_rasta.svg
- name: status_hackathon_2018_wildcard
  description: Winner of the wildcard prize at the Status Hackahton 2018
  priceFinney: 2
  artist: mladen
  platform: gitcoin
  numClonesAllowed: 2
  tags:
  - status hackathon
  image: wildcard.svg
- name: fast_response
  description: For those communicators who are reliable and always quickly responding
  priceFinney: 2
  artist: mladen
  platform: gitcoin
  numClonesAllowed: 55
  tags:
  - soft skills
  - fast response
  image: fast_response.svg
- name: eth_hacker
  description: You create value out of bits as an ETH Hacker!
  priceFinney: 5
  artist: mladen
  platform: gitcoin
  numClonesAllowed: 23
  tags:
  - eth
  - blockchain
  - hacker
  image: eth_hacker2.svg
- name: backend_architect
  description: Limited Edition Cellarius Kudos! A backend architect is not only the
    keeper of the ins and outs but also the holder of information and the intricacies
    of a system.
  priceFinney: 100
  artist: Octavian
  platform: gitcoin
  numClonesAllowed: 25
  tags:
  - rare
  - architect
  - plan
  - backend
  image: cellarius/backend_architect.svg
- name: bug_eliminator
  description: Limited Edition Cellarius Kudos! A bug eliminator skill is core to
    an efficient system or service. They effortlessly remove and resolve any bug with
    speed.
  priceFinney: 150
  artist: Octavian
  platform: gitcoin
  numClonesAllowed: 25
  tags:
  - rare
  - bug
  - squasher
  - eliminator
  - problem solver
  - cellarius
  image: cellarius/bug_eliminator.svg
- name: bug_finder
  description: Limited Edition Cellarius Kudos! These holders are insightful, and
    easily spot and solve the very hidden problems unseen to the naked eye.
  priceFinney: 150
  artist: Octavian
  platform: gitcoin
  numClonesAllowed: 25
  tags:
  - rare
  - bug
  - problem solver
  - cellarius
  - troubleshoot
  image: cellarius/bug_finder.svg
- name: lightning_fast
  description: Limited Edition Cellarius Kudos! The holder of this badge needs no
    introduction. Work is completed quickly as is a flash of lightning.
  priceFinney: 100
  artist: Octavian
  platform: gitcoin
  numClonesAllowed: 25
  tags:
  - rare
  - fast
  - quick
  - turnaround
  - speed
  - cellarius
  image: cellarius/lightning_fast.svg
- name: oddjobs
  description: Limited Edition Cellarius Kudos! Holders of these badges are highly
    skilled at many things. Their talents are unlimited and sometimes at odds on the
    spectrum of skills.
  priceFinney: 100
  artist: Octavian
  platform: gitcoin
  numClonesAllowed: 25
  tags:
  - rare
  - cellarius
  - skilled
  - multi-task
  - well-rounded
  image: cellarius/oddjobs.svg
- name: trusted_contributor
  description: Limited Edition Cellarius Kudos!A trusted contributor checks all the
    boxes of being not only an expert in their domain but reliable and dependable.
    They thrive on being called upon and fulfilling any tasked mission.
  priceFinney: 100
  artist: Octavian
  platform: gitcoin
  numClonesAllowed: 35
  tags:
  - rare
  - trusted
  - developer
  - contributor
  - reliable
  - cellarius
  image: cellarius/trusted_contributor.svg
- name: burst_of_energy
  description: Limited Edition Cellarius Kudos!  This kudos is for the contributors
    to your repo that are a burst of energy!
  priceFinney: 150
  artist: Octavian
  platform: gitcoin
  numClonesAllowed: 35
  tags:
  - rare
  - cellarius
  - energy
  image: cellarius/Burst.svg
- name: impossible_object
  description: Limited Edition Cellarius Kudos!  This kudos is just for fun.  If anyone
    in your repo is impossibly great contributor, send them this kudos!
  priceFinney: 100
  artist: Octavian
  platform: gitcoin
  numClonesAllowed: 35
  tags:
  - rare
  - cellarius
  - just for fun
  image: cellarius/Circle.svg
- name: diamond
  description: Limited Edition Cellarius Kudos!  This kudos is for any contributor
    who is a diamond!
  priceFinney: 200
  artist: Octavian
  platform: gitcoin
  numClonesAllowed: 35
  tags:
  - rare
  - cellarius
  - diamond
  image: cellarius/Diamond.svg
- name: heart
  description: Limited Edition Cellarius Kudos!  This one is for contributors who
    show a lot of heart!
  priceFinney: 200
  artist: Octavian
  platform: gitcoin
  numClonesAllowed: 35
  tags:
  - rare
  - cellarius
  - heart
  - soft skills
  image: cellarius/heart.svg
- name: infinite_energy
  description: Limited Edition Cellarius Kudos!  This kudos is for contributors who
    are infinite sources of energy to your project!
  priceFinney: 150
  artist: Octavian
  platform: gitcoin
  numClonesAllowed: 35
  tags:
  - cellarius
  - rare
  - energy
  - gumption
  image: cellarius/Infinite.svg
- name: creative
  description: Limited Edition Cellarius Kudos!  This kudos is for the squiggles,
    not the lines.  If your contributor is very creative, send them this kudos!
  priceFinney: 150
  artist: Octavian
  platform: gitcoin
  numClonesAllowed: 35
  tags:
  - cellarius
  - rare
  - creative
  - skills
  image: cellarius/Spaghetti.svg
- name: foundation
  description: Limited Edition Cellarius Kudos!  This kudos is for those who lay a
    solid foundation.
  priceFinney: 100
  artist: Octavian
  platform: gitcoin
  numClonesAllowed: 35
  tags:
  - cellarius
  - rare
  - foundation
  image: cellarius/Triangle.svg
- name: Best use of Fission -- ETHMagicians Prague 2018
  description: This kudos is for the Best use of Fission -- ETHMagicians Prague 2018
  artist: mladen
  priceFinney: 1
  artist: mladen
  platform: gitcoin
  numClonesAllowed: 2
  tags:
  - ethmagicians
  - prague
  - special event
  image: fission_color.svg
- name: Best use of Universal Logins -- ETHMagicians Prague 2018
  description: This kudos is for the Best use of Universal Logins -- ETHMagicians Prague 2018
  priceFinney: 1
  artist: mladen
  platform: gitcoin
  numClonesAllowed: 2
  tags:
  - ethmagicians
  - prague
  - special event
  image: logins_color.svg
- name: Awesome Participant -- ETHMagicians Prague 2018
  description: This kudos is for the Awesome Participant -- ETHMagicians Prague 2018
  priceFinney: 1
  artist: mladen
  platform: gitcoin
  numClonesAllowed: 2
  tags:
  - ethmagicians
  - prague
  - special event
  image: participant_color.svg
- name: Scribe -- ETHMagicians Prague 2018
  description: This kudos is for the Scribe kudos award -- ETHMagicians Prague 2018
  priceFinney: 1
  artist: mladen
  platform: gitcoin
  numClonesAllowed: 2
  tags:
  - ethmagicians
  - prague
  - special event
  image: scirbe_color.svg
- name: Best use of 1337 Subscriptions -- ETHMagicians Prague 2018
  description: This kudos is for the Best use of 1337 Subscriptions -- ETHMagicians Prague 2018
  priceFinney: 1
  artist: mladen
  platform: gitcoin
  numClonesAllowed: 2
  tags:
  - ethmagicians
  - prague
  - special event
  image: subscription_color.svg
- name: Volunteer Organizer Award -- ETHMagicians Prague 2018
  description: This kudos is for the Volunteer Organizer Award -- ETHMagicians Prague 2018
  priceFinney: 1
  artist: mladen
  platform: gitcoin
  numClonesAllowed: 2
  tags:
  - ethmagicians
  - prague
  - special event
  image: volunteer_color.svg
- name: Best Use Of Wallet Standards -- ETHMagicians Prague 2018
  description: This kudos is for the Best Use Of Wallet Standards -- ETHMagicians Prague 2018
  priceFinney: 1
  artist: mladen
  platform: gitcoin
  numClonesAllowed: 2
  tags:
  - ethmagicians
  - prague
  - special event
  image: wallet_color.svg
- name: magical_unicorn
  description: Know someone who's contributions are magical? Send them this kudos to celebrate their contributions :)
  priceFinney: 2
  numClonesAllowed: 100
  tags:
  - unicorn
  - magic
  image: magic_unicorn.svg
  platform: gitcoin
- name: red_stapler
  description: "Has anyone seen my stapler?"
  priceFinney: 1
  numClonesAllowed: 200
  tags:
  - stapler
  - just for fun
  image: red_stapler.svg
  platform: gitcoin
- name: shillin_like_a_villian
  description: Know someone who so good at shillin' that they're shillin like a Villian?  This Kudos is for them!
  priceFinney: 1
  numClonesAllowed: 100
  tags:
  - shillin
  - shill
  - funny
  image: shillin_like_a_villian.svg
- name: shillville
  description: Every Shill down in Shillville likes Open Source a lot. This Shillville badge is for the Shills in your life~!
  priceFinney: 1
  numClonesAllowed: 100
  tags:
  - shill
  - shillville
  - open source
  platform: gitcoin
  image: shillville.svg
- name: Kauri Pioneer
  description: Cheers to you, one of the first Kauri contributors!
  priceFinney: 3
  numClonesAllowed: 100
  tags:
    - web3
    - kauri
    - ethereum
    - documentation
    - knowledge
  image: kauri_1.svg
  to_address: '0xF8aE578d5d4e570De6c31F26D42eF369C320aE0b'
- name: Web3 Advocate
  description: Out with the old and in with the new! Kudos to knowledge sharers, crossing the void from web2 to web3.
  priceFinney: 3
  numClonesAllowed: 100
  tags:
    - web3
    - kauri
    - ethereum
    - documentation
    - knowledge
  image: kauri_2.svg
  to_address: '0xF8aE578d5d4e570De6c31F26D42eF369C320aE0b'
- name: moksha
  description: Moksha is a term in Hinduism, Buddhism, Jainism and Sikhism which refers to various forms of emancipation, enlightenment, liberation, and release.
  priceFinney: 100
  numClonesAllowed: 1000
  tags:
    - common
    - just for fun
    - enlightenment
  image: Moksha.svg
- name: common_pepe
  description: The common pepe is the Ethereum community's answer to the Rare Pepe phenomenon.
  priceFinney: 1
  numClonesAllowed: 10000
  tags:
    - common
    - just for fun
    - memes
  image: pepe.svg
- name: popcorn
  description: For the popcorn.gif moments in your life.
  priceFinney: 100
  numClonesAllowed: 1000
  tags:
    - common
    - just for fun
    - memes
  image: popcorn.svg
- name: the_flirterer
  description: The fliterer can be seen at crypto conferences smoking weed, flirting, and/or talking about prices
  priceFinney: 100
  numClonesAllowed: 1000
  tags:
    - common
    - just for fun
    - memes
  image: the_flirterer.svg
- name: its_a_trap
  description: '"Its a trap" is a line from one of your favorite movies.  Send it to the contributors in your life who are good at avoiding traps.'
  priceFinney: 100
  numClonesAllowed: 1000
  tags:
    - common
    - just for fun
    - memes
    - soft skills
  image: trap_avoider.svg
- name: trollolo
  description: trololololol lollollollollollollollollollol 
  priceFinney: 100
  numClonesAllowed: 1000
  tags:
    - common
    - just for fun
    - memes
  image: trollolo.svg
- name: attaboy
  description: Attaboy is the Kudos for those who give the most attaboy's.. The most prolific senders of Kudos deserve an attaboy Kudos!
  priceFinney: 1
  numClonesAllowed: 500
  tags:
    - common
    - just for fun
    - soft skills
  image: attaboy.svg
- name: i_was_told_there_would_be_lambos
  description: I was told there would be lambos on the moon
  priceFinney: 1
  numClonesAllowed: 500
  tags:
    - common
    - just for fun
    - memes
  image: i_was_told_there_would_be_lambos.svg
- name: zk_snarks
  description: For the users of the spooky math ZK Snarks
  priceFinney: 1
  numClonesAllowed: 500
  tags:
    - common
    - programming
    - cryptography
    - math
  image: zk_snarks.svg
- name: creative_cat
  description: Are you a creative cat?  Are you always getting new, creative, ideas out to your team?  Then this kudos is for you.
  priceFinney: 2
  numClonesAllowed: 100
  tags: 
    - soft skills
  image: creative_cat.svg
- name: firedog
  description: This is fine.. Everything is fine.  Know someone who's cool under pressure?  Then this kudos is for them!
  priceFinney: 2
  numClonesAllowed: 100
  tags: 
    - memes
  image: firedog.svg
- name: octo_kitteh
  description: Know someone who's a pro at git?  Know someone who's such an efficient worker that they've probably got eight handes?  This kudos is for htem.
  priceFinney: 2
  numClonesAllowed: 100
  tags: 
    - Soft skills
    - git
    - Technical skills
  image: git_octocat.svg
- name: give_first
  description: Know someone who's always giving without expectation of return?  This kudos is for them.
  priceFinney: 2
  numClonesAllowed: 100
  tags: 
    - Soft Skills
    - Giving
  image: give_first.svg
- name: ipfs
  description: Know someone who's good at IPFS?  This kudos is for them
  priceFinney: 2
  numClonesAllowed: 100
  tags: 
    - IPFS
    - decentralization
  image: ipfs.svg
- name: master
  description: Know someone who's so zen and so good they are probably an ancient master in a universe far, very far, away?  Then this kudos is for htem.
  priceFinney: 2
  numClonesAllowed: 100
  tags: 
    - Soft Skills
    - Master
    - zen
  image: master.svg
- name: mentor
  description: Is there smoeone out there who is a great mentor?  Then this kudos is for them
  priceFinney: 2
  numClonesAllowed: 100
  tags: 
    - mentor
    - soft skills
    - appreciation
  image: mentor.svg
- name: party_parrot
  description: Know someone who's a party to be around?  Then this party parrot is for them!
  priceFinney: 2
  numClonesAllowed: 100
  tags: 
    - fun
    - memes
    - party
  image: party_parrot.svg
- name: pioneer
  description: Know someone who's always pioneering new frontiers.  This kudos is for such a person :)
  priceFinney: 2
  numClonesAllowed: 100
  tags: 
    - soft skills
    - pioneer
  image: pioneer.svg
- name: pragmatic
  description: Got someone in your life who is extremely pragmatic?  This kudos is for them.
  priceFinney: 2
  numClonesAllowed: 100
  tags: 
    - soft skills
    - compliments
  image: pragmatic.svg
- name: scarlet_letter
  description: Did someone you know do something awful, like send a Kudos to themselves? Then send them this Scarlet Letter Kudos
  priceFinney: 2
  numClonesAllowed: 1000
  tags: 
    - common
    - scarlet letter
  image: scarlet_letter.svg
- name: steampunk
  description: This one is just for fun and appreciation of steampunk artwork
  priceFinney: 2
  numClonesAllowed: 100
  tags: 
    - art
    - beautiful
  image: steampunk.svg
- name: zoidberger
  description: No one can say hello to another contributor like this alien Kudos
  priceFinney: 2
  numClonesAllowed: 100
  tags: 
    - memes
  image: your_bounty_is_bad_and_you_should_fill_bad.svg
- name: mad_scientist
  description: The mad scientist transforms the core primitives of logic, math, and physics into something greater (and madder) than the sum of it's parts. muhahahhaah!
  priceFinney: 3
  numClonesAllowed: 300
  tags: 
    - science
    - mad scientist
    - fun
  image: mad_scientist.svg
- name: resilience
  description: Neither fire, nor ice, nor any weapon of war, nor any of the elements of the earth can get through to the resilient.  Kudos to you and your resilience through adversity of any kind.
  priceFinney: 4
  numClonesAllowed: 200
  tags: 
    - resilience
    - soft skills
    - shield
    - fun
  image: resilient.svg

- name: Augment
  description: Choose your tools wisely young hero; for they will be important problem solvers for you during your web3 journey.
  priceFinney: 3
  numClonesAllowed: 250
  tags: 
    - cyberphunk
    - augment
    - tools
  image: cyberpunk_augment.svg
- name: cypherpunk_mind
  description: This Kudos is for those who have a cyberphunk mind.  Know someone who is the brains of the operation?  Send them this Kudos.
  priceFinney: 5
  numClonesAllowed: 150
  tags: 
    - cyberphunk
    - brain
    - mind
  image: cyberpunk_helm.svg
- name: gitcoin_ambassador
  description: This Kudos can be awarded only by Gitcoin team, and signifies that one was a Gitcoin ambassador during Fall 2018 and beyond.
  priceFinney: 100
  numClonesAllowed: 250
  tags: 
    - gitcoin core
    - gitcoin ambassador
  image: gitcoin_ambassador.svg
- name: twitter_follower__thanksgiving_turkey_2018
  description: This Kudos is a thank you to Gitcoin's twitter followers at https://twitter.com/getgitcoin.
  priceFinney: 10
  numClonesAllowed: 250
  tags: 
    - gitcoin 
    - thanksgiving
  image: turkey.svg
- name: ether_gun
  description: Know someone who produces and distributes value at a rapid clip?  Send them the Ether Gun Kudos!
  priceFinney: 4
  numClonesAllowed: 251
  tags: 
    - gitcoin 
    - value
    - fun
    - ether
  image: ethergun.svg
- name: helpotron
  description: The helpotron is your handy, helpful, robot friend.  This kudos is for any collaborator that you find really "helpful"!
  priceFinney: 3
  numClonesAllowed: 255
  tags: 
    - gitcoin 
    - helpful
    - sot skills
    - fun
    - robot
  image: helpotron.svg
- name: top_leaderboard
  description: This kudos is for those who have been at the top of the Gitcoin Leaderboard at gitcoin.co/leaderboard
  priceFinney: 15
  numClonesAllowed: 300
  tags: 
    - gitcoin 
    - leaderboard
  image: trophy_1.svg
- name: top_two_leaderboard
  description: This kudos is for those who have been in the top 2 of the Gitcoin Leaderboard at gitcoin.co/leaderboard
  priceFinney: 10
  numClonesAllowed: 350
  tags: 
    - gitcoin 
    - leaderboard
  image: trophy_2.svg
- name: top_three_leaderboard
  description: This kudos is for those who have been in the top 3 of the Gitcoin Leaderboard at gitcoin.co/leaderboard
  priceFinney: 9
  numClonesAllowed: 400
  tags: 
    - gitcoin 
    - leaderboard
  image: trophy_3.svg
- name: top_four_leaderboard
  description: This kudos is for those who have been in the top 4 of the Gitcoin Leaderboard at gitcoin.co/leaderboard
  priceFinney: 8
  numClonesAllowed: 500
  tags: 
    - gitcoin 
    - leaderboard
  image: trophy_4.svg
- name: top_five_leaderboard
  description: This kudos is for those who have been in the top 5 of the Gitcoin Leaderboard at gitcoin.co/leaderboard
  priceFinney: 7
  numClonesAllowed: 500
  tags: 
    - gitcoin 
    - leaderboard
  image: trophy_5.svg
- name: eth_singapore_winner_1
  description: For one of the winners of the ETHSingapore hackathon 2018
  priceFinney: 2
  artist: mladen
  platform: gitcoin
  numClonesAllowed: 2
  tags:
  - ethsingapore
  - special event
  image: trophy_computer_kudos.svg
- name: eth_singapore_winner_2
  description: For one of the winners of the ETHSingapore hackathon 2018
  priceFinney: 2
  artist: mladen
  platform: gitcoin
  numClonesAllowed: 2
  tags:
  - ethsingapore
  - special event
  image: trophy_crown_kudos.svg
- name: eth_singapore_winner_3
  description: For one of the winners of the ETHSingapore hackathon 2018
  priceFinney: 2
  artist: mladen
  platform: gitcoin
  numClonesAllowed: 2
  tags:
  - ethsingapore
  - special event
  image: trophy_diamondl_kudos.svg
- name: eth_singapore_winner_4
  description: For one of the winners of the ETHSingapore hackathon 2018
  priceFinney: 2
  artist: mladen
  platform: gitcoin
  numClonesAllowed: 2
  tags:
  - ethsingapore
  - special event
  image: trophy_trophy_kudos.svg
- name: eth_singapore_winner_5
  description: For one of the winners of the ETHSingapore hackathon 2018
  priceFinney: 2
  artist: mladen
  platform: gitcoin
  numClonesAllowed: 2
  tags:
  - ethsingapore
  - special event
  image: trophy_ethsingapore_kudos.svg
- name: eth_singapore_winner_6
  description: For one of the winners of the ETHSingapore hackathon 2018
  priceFinney: 2
  artist: mladen
  platform: gitcoin
  numClonesAllowed: 2
  tags:
  - ethsingapore
  - special event
  image: trophy_genie_kudos.svg
- name: eth_singapore_winner_7
  description: For one of the winners of the ETHSingapore hackathon 2018
  priceFinney: 2
  artist: mladen
  platform: gitcoin
  numClonesAllowed: 2
  tags:
  - ethsingapore
  - special event
  image: trophy_medal_kudos.svg
- name: eth_singapore_winner_8
  description: For one of the winners of the ETHSingapore hackathon 2018
  priceFinney: 2
  artist: mladen
  platform: gitcoin
  numClonesAllowed: 2
  tags:
  - ethsingapore
  - special event
  image: trophy_rocket_kudos.svg
- name: eth_singapore_winner_9
  description: For one of the winners of the ETHSingapore hackathon 2018
  priceFinney: 2
  artist: mladen
  platform: gitcoin
  numClonesAllowed: 2
  tags:
  - ethsingapore
  - special event
  image: trophy_skyline_kudos.svg
- name: eth_singapore_winner_10
  description: For one of the winners of the ETHSingapore hackathon 2018
  priceFinney: 2
  artist: mladen
  platform: gitcoin
  numClonesAllowed: 2
  tags:
  - ethsingapore
  - special event
  image: trophy_superhero_kudos.svg
- name: carlos_matos
  description: hey hey hey... HEY HEY HEY!  wassa wassa wassa gitconnnecctttt!
  priceFinney: 3
  artist: mladen
  platform: gitcoin
  numClonesAllowed: 500
  tags:
  - carlos matos
  - just for fun
  - meme
  image: carlos_matos.svg
- name: christmas_creator
  description: Got a creator who did something great for you around Xmas?  Send them this Kudos.
  priceFinney: 2
  artist: mladen
  platform: gitcoin
  numClonesAllowed: 500
  tags:
  - holiday
  - creators
  - buidl
  image: christmas_creator.svg
- name: happy_holidays
  description: hohoho! happy holidays!
  priceFinney: 2
  artist: mladen
  platform: gitcoin
  numClonesAllowed: 500
  tags:
  - holiday
  - just for fun
  image: holiday_theme.svg
- name: make_big_bucks
  description: When an unknown journalist finds your personal contact info, calls you up and then publishes a low-quality article taking your comments out of context, you, my friend, qualify for the Make Big Bucks Kudo
  priceFinney: 1
  artist: mladen
  platform: gitcoin
  numClonesAllowed: 100
  tags:
  - moon
  - lambo
  - carl
  - journalism
  image: making_big_bucks.svg
- name: open_sea_salty_dog
  description: An OpenSea Salty Dog navigates the churning waters of the NFT market, creates liquidity, and helps keep the operation shipshape.
  priceFinney: 50
  artist: mladen
  platform: gitcoin
  numClonesAllowed: 250
  to_address: '0x530cF036Ed4Fa58f7301a9C788C9806624ceFD19'
  tags:
  - Collaboration
  - Affordable
  - NFT Navigator
  image: open_sea_salty_dog.svg
- name: santas_elf
  description: this elf is here to wish you happy holidays!
  priceFinney: 5
  artist: mladen
  platform: gitcoin
  numClonesAllowed: 500
  tags:
  - holidays
  - just for fun
  image: santas_elf.svg
- name: polyglot_programmer
  description: For those who love languages, programming or otherwise!
  priceFinney: 4
  artist: jake_rockland
  platform: gitcoin
  numClonesAllowed: 200
  to_address: '0xF5D4020dCA6a62bB1efFcC9212AAF3c9819E30D7'
  tags:
  - programming
  - languages
  - c++
  - javascript
  - python
  - java
  - php
  - go
  - ruby
  image: polyglot_programmer.svg
- name: bufficorn_christmas
  description: Are you a Bufficorn?  Do you celebrate Christmas?  Then this kudos is for you! Have a happy holiday, and see you at ETHDenver 2019. Applications now open at http://ethdenver.com/
  priceFinney: 10
  artist: mladen
  platform: gitcoin
  numClonesAllowed: 750
  tags:
  - holidays
  - just for fun
  - ethdenver
  image: bufficorn_christmas.svg
- name: chief_christmas_officer
  description: By completing all 12 holiday themed bounties in 2018, this user has certified themselves in a class of their own. They should be deferred to from here on out for making any executive holiday related decisions. When encountering this user, be cautious of the unnaturally large size of their heart (reported to be 3x larger than average)
  priceFinney: 100
  artist: mladen
  platform: gitcoin
  numClonesAllowed: 200
  to_address: '0xbfdb50dc66c8df9fd9688d8fe5a0c34126427645'
  tags:
  - holidays
  - christmas
  - holidays
  - santa
  - elf
  image: 12_days_of_bounties.svg
- name: panvala_holidays
  to_address: '0xc6b0a4c5BA85d082eCd4Fb05FBF63eb92AC1083a'
  artist: PanvalaMark
  description: Happy holidays from Panvala! Wishing you a new year full of cooperation!
  artist: niran
  platform: panvala
  priceFinney: 1
  numClonesAllowed: 50
  tags:
    - just for fun
    - panvala
    - holidays
  image: panvala_holidays.svg
- name: bat_bot
  artist: mladen
  description: Limited Edition Crypto Winter Kudos;  Send this bot to contributors who have done a great job!
  platform: gitcoin
  priceFinney: 22
  numClonesAllowed: 88
  tags:
    - just for fun
    - crypto winter
    - bots
  image: bat_bot.svg
- name: bender
  artist: mladen
  description: Limited Edition Crypto Winter Kudos;  Send this bot to contributors who have done a great job!
  platform: gitcoin
  priceFinney: 22
  numClonesAllowed: 88
  tags:
    - just for fun
    - crypto winter
    - bots
  image: bender_bot.svg
- name: bufficorn_bot
  artist: mladen
  description: Limited Edition Crypto Winter Kudos; In honour of ETHDenver 2019,  Send this bot to contributors who have done a great job!
  platform: gitcoin
  priceFinney: 22
  numClonesAllowed: 88
  tags:
    - just for fun
    - crypto winter
    - bots
  image: bufficorn_bot.svg
- name: heart_bot
  artist: mladen
  description: Limited Edition Crypto Winter Kudos;  Send this bot to contributors who have a lot of heart!
  platform: gitcoin
  priceFinney: 22
  numClonesAllowed: 88
  tags:
    - just for fun
    - crypto winter
    - bots
  image: heart_bot.svg
- name: obi_wan_bot
  artist: mladen
  description: Limited Edition Crypto Winter Kudos;  Send this bot to contributors for whom 'the force is with you'.
  platform: gitcoin
  priceFinney: 22
  numClonesAllowed: 88
  tags:
    - just for fun
    - crypto winter
    - bots
  image: obi_wan_bot.svg
- name: pika_bot
  artist: mladen
  description: Limited Edition Crypto Winter Kudos;  Send this bot to contributors who are *electric*!
  platform: gitcoin
  priceFinney: 22
  numClonesAllowed: 88
  tags:
    - just for fun
    - crypto winter
    - bots
  image: pika_bot.svg
- name: r2_d2_bot
  artist: mladen
  description: Limited Edition Crypto Winter Kudos;  Send this bot to contributors who BEEP BEEP BOOP BEEP!
  platform: gitcoin
  priceFinney: 22
  numClonesAllowed: 88
  tags:
    - just for fun
    - crypto winter
    - bots
  image: r2_d2_bot.svg
- name: saber_bot
  artist: mladen
  description: Limited Edition Crypto Winter Kudos;  Send this bot to contributors who cut through issues like a light saber would :)
  platform: gitcoin
  priceFinney: 22
  numClonesAllowed: 88
  tags:
    - just for fun
    - crypto winter
    - bots
  image: saber_bot.svg
- name: super_bot
  artist: mladen
  description: Limited Edition Crypto Winter Kudos;  Send this bot to contributors who have are SUPER!
  platform: gitcoin
  priceFinney: 22
  numClonesAllowed: 88
  tags:
    - just for fun
    - crypto winter
    - bots
  image: super_bot.svg
- name: v_bot
  artist: mladen
  description: Limited Edition Crypto Winter Kudos;  Send this bot to contributors who have done a great job!
  platform: gitcoin
  priceFinney: 22
  numClonesAllowed: 88
  tags:
    - just for fun
    - crypto winter
    - bots
  image: v_bot.svg
- name: iExec_supporter
  artist: mladen
  description: For your support in making decentralized cloud computing a reality
  platform: gitcoin
  priceFinney: 1
  numClonesAllowed: 500
  tags:
    - cloud
    - computing
    - decentralized
    - iexec
    - supporter
    - rlc
    - open source
  image: iexces_supporter.svg
  to_address: '0x44ef6e4d7ab3113f91cf4e64245f1af582cd1e98'
- name: iExec_pioneer
  artist: mladen
  description: Thank you for your participation in one of the iExec Workerdrops
  platform: gitcoin
  priceFinney: 1
  numClonesAllowed: 130
  tags:
    - cloud
    - computing
    - decentralized
    - testing
    - tester
    - worker
    - airdrop
    - iexec
    - rlp
    - open source
  image: iexces_pionner.svg
  to_address: '0x44ef6e4d7ab3113f91cf4e64245f1af582cd1e98'
- name: nimbus_pilot
  artist: nimbus
  description: You contributed to the next-gen Ethereum 2.0 client, Nimbus
  platform: gitcoin
<<<<<<< HEAD
  priceFinney: 50
  numClonesAllowed: 50
=======
  priceFinney: 5
  numClonesAllowed: 10000
>>>>>>> 6aba3343
  to_address: '0x04bb33C3A8c2D018836a1f938054Ebb59e0036B2'
  tags:
    - nimbus
    - ethereum
    - sharding
    - serenity
  image: nimbus_2.svg
- name: nimbus_contributor
  artist: nimbus
<<<<<<< HEAD
  description: Awarded for running Nimbus Contributors
=======
  description: You contributed to the next-gen Ethereum 2.0 client, Nimbus
>>>>>>> 6aba3343
  platform: gitcoin
  priceFinney: 50
  numClonesAllowed: 500
  to_address: '0x04bb33C3A8c2D018836a1f938054Ebb59e0036B2'
  tags:
    - nimbus
    - ethereum
    - sharding
    - serenity
  image: nimbus.svg
- name: black_lotus
  artist: mladen
  description: The black lotus is a much feared, oft-discussed, plant.  It is rumored that the sorcerers of the Black Ring use the Black lotus to recover their necromantic powers. Few know the secrets of the alchemy involved and there are few who dare to experiment with such a deadly substance.
  platform: gitcoin
  priceFinney: 7
  numClonesAllowed: 777
  tags:
    - dark
    - block_lotus
    - magic
    - mtg
    - serenity
  image: block_lotus.svg
- name: aave_ethdenver_2019
  description: The Bufficorn loves rafting with its friends at AAVE on the Colorado River. Nothing better than breaking eddy walls with great partners!
  priceFinney: 100
  numClonesAllowed: 1000
  tags:
    - ethdenver 2019
    - aave
    - rafting
  image: aave.svg
- name: art_gallery_ethdenver_2019
  description: Bufficorns enjoy experiencing art and the creativity of others. Especially when the artist and community create for great causes!
  priceFinney: 100
  numClonesAllowed: 1000
  tags:
    - ethdenver 2019
    - art gallery
    - colorado
  image: art_gallery.svg
- name: buidl_a_friendship_ethdenver_2019
  description: Meeting new Bufficorns is a favorite pastime. Sharing new experiences is the best!
  priceFinney: 100
  numClonesAllowed: 1000
  tags:
    - ethdenver 2019
    - friendship
    - new friends
  image: buidl_a_friendship.svg
- name: clearmatics_ethdenver_2019
  description: Relaxing and watching a Purple Mountains Colorado sunset is an amazing experience for Bufficorns. Especially with friends like Clearmatics!
  priceFinney: 100
  numClonesAllowed: 1000
  tags:
    - ethdenver 2019
    - clearmatics
    - sunset
  image: clearmatics.svg
- name: consensys_ethdenver_2019
  description: Bufficorns know that catching a show at Red Rocks can’t be beat. Except when with pals from ConsenSys!
  priceFinney: 100
  numClonesAllowed: 1000
  tags:
    - ethdenver 2019
    - consensys
    - red rocks
  image: consensys.svg
- name: dj_chill_room_ethdenver_2019
  description: When Bufficorns aren’t “Shillin’ Colorado” they can be found chillin’ to live beats and code. Don’t forget the kombucha! 
  priceFinney: 100
  numClonesAllowed: 1000
  tags:
    - ethdenver 2019
    - shill colorado
    - kombucha
  image: dj_chill_room.svg
- name: food_trucks_ethdenver_2019
  description: When it's time to get grub on, Bufficorns prefer sampling food trucks. It's the best way to enjoy Colorado’s unique cuisine!
  priceFinney: 100
  numClonesAllowed: 1000
  tags:
    - ethdenver 2019
    - food truck
    - fun
  image: food_trucks.svg
- name: keep_key_ethdenver_2019
  description: The preferred hardware device of Bufficorns everywhere. Remember! Never share your private keys!!
  priceFinney: 100
  numClonesAllowed: 1000
  tags:
    - ethdenver 2019
    - keep key
    - private key
  image: keep_key.svg
- name: maker_ethdenver_2019
  description: Skateboarding around Denver is a fun and awesome time for Bufficorns. You’ll never see a more sick backside 180 kickflip than what Maker can do!
  priceFinney: 100
  numClonesAllowed: 1000
  tags:
    - ethdenver 2019
    - skateboarding
    - maker
  image: maker.svg
- name: maker_space_ethdenver_2019
  description: Bufficorns aren’t just technical beasts. They enjoy creative expression of all kinds! 
  priceFinney: 100
  numClonesAllowed: 1000
  tags:
    - ethdenver 2019
    - maker space
    - maker
  image: maker_space.svg
- name: ncc_ethdenver_2019
  description: Safety is important for a fun and enjoyable Bufficorn bike ride. The NCC always knows the most scenic and fun routes to enjoy a fun afternoon!
  priceFinney: 100
  numClonesAllowed: 1000
  tags:
    - ethdenver 2019
    - bike ride
    - NCC
  image: ncc.svg
- name: opolis_ethdenver_2019
  description: You couldn’t ask for a better belayer when sending a hard project than Opolis. Bufficorns never climb difficult routes without them! 
  priceFinney: 100
  numClonesAllowed: 1000
  tags:
    - ethdenver 2019
    - rock climbing
    - Opolis
  image: opolis.svg
- name: poa_ethdenver_2019
  description: Grabbin’ a cold one with the POA crew after a long day of collaboration is fun, relaxing and delicious. Have you tried the Bufficorn Ale? Or perhaps the BUIDL Kolsch?
  priceFinney: 100
  numClonesAllowed: 1000
  tags:
    - ethdenver 2019
    - POA Network
    - beer
  image: poa.svg
- name: relaxation_room_ethdenver_2019
  description: After Shillin’ & Chillin’, Bufficorns need a break. Getting some zzzz’s or quiet time to meditate is a common way they reset and get ready for the next creative sprint!
  priceFinney: 100
  numClonesAllowed: 1000
  tags:
    - ethdenver 2019
    - relaxation room
    - self care
  image: relaxation_room.svg
- name: the_graph_ethdenver_2019
  description: Shredding some world-class pow is what Bufficorns live for. Have you seen the ridiculous Triple McTwist the team from the Graph can do?
  priceFinney: 100
  numClonesAllowed: 1000
  tags:
    - ethdenver 2019
    - the graph
  image: the_graph.svg
- name: shape_shift_ethdenver_2019
  description: Hittin’ the slopes with its Shapeshift pals is a preferred activity of the Bufficorn almost anytime. Have you ever tried to outski a fox? 
  priceFinney: 100
  numClonesAllowed: 1000
  tags:
    - ethdenver 2019
    - shape shift
    - skiing
  image: shape_shift.svg
- name: top_secret_ethden_kudos
  description: This top secret Kudos, which definitely *wasnt* made in secret for ETHDenenver 2019, can only be found if someone told you the secret code, or if you spelunk'd our codebase.  
  priceFinney: 10
  numClonesAllowed: 10
  tags:
    - not for ethdenver 2019
    - top secret
  image: marihuana_bufficorn.svg
- name: shill_colorado_ethdenver_2019
  description: Shillin’ Colorado is something Bufficorns just can’t help doing. Native to the 14ers of the Rocky Mountains, regardless of where Bufficorns roam, they always remember their roots. 
  priceFinney: 100
  numClonesAllowed: 1000
  tags:
    - ethdenver 2019
    - shill colorado
    - 14ers
  image: shill_colorado.svg
- name: skale_labs_ethdenver_2019
  description: Being bold and daring isn’t foreign to Bufficorns. Jumping in frozen lakes in the middle of winter is the perfect way to blow off some steam with friends from Skale Labs. 
  priceFinney: 100
  numClonesAllowed: 1000
  tags:
    - ethdenver 2019
    - frozen dead guy days
    - skale
  image: skale_labs.svg
- name: status_ethdenver_2019
  description: Sometimes Bufficorns like to enjoy the summer scenery with a nice hike. Having friends like Status join in makes it that much better!
  priceFinney: 100
  numClonesAllowed: 1000
  tags:
    - ethdenver 2019
    - hiking
    - status
  image: status.svg
- name: be_a_bufficorn
  description: YOU DID IT! You have completed the ETHDenver Bufficorn Collectibles game. You’ve proven that YOU are indeed a Bufficorn! Congratulations!! Now let’s BUIDL!
  priceFinney: 100
  numClonesAllowed: 1000
  tags:
    - ethdenver 2019
    - fast
    - be a bufficorn
  image: be_a_bufficorn.svg

- name: rockstar
  description: This Kudos is for all the of the rockstar individual contributors out there.
  priceFinney: 10
  numClonesAllowed: 300
  tags:
    - rockstar
  image: rockstar.svg
<|MERGE_RESOLUTION|>--- conflicted
+++ resolved
@@ -2471,13 +2471,8 @@
   artist: nimbus
   description: You contributed to the next-gen Ethereum 2.0 client, Nimbus
   platform: gitcoin
-<<<<<<< HEAD
-  priceFinney: 50
-  numClonesAllowed: 50
-=======
   priceFinney: 5
   numClonesAllowed: 10000
->>>>>>> 6aba3343
   to_address: '0x04bb33C3A8c2D018836a1f938054Ebb59e0036B2'
   tags:
     - nimbus
@@ -2487,11 +2482,7 @@
   image: nimbus_2.svg
 - name: nimbus_contributor
   artist: nimbus
-<<<<<<< HEAD
-  description: Awarded for running Nimbus Contributors
-=======
   description: You contributed to the next-gen Ethereum 2.0 client, Nimbus
->>>>>>> 6aba3343
   platform: gitcoin
   priceFinney: 50
   numClonesAllowed: 500
