- name: hadoop_admiral
  description: You are a Master of MapReduce, a sultan of reliable, distributed, and
    scalable computing.  Owners of this badge are infamous for their command of distributing
    processing of large data sets!
  priceFinney: 2
  artist: mladen
  platform: gitcoin
  numClonesAllowed: 500
  tags:
  - hadoop
  - distributed
  - scalable
  - data
  - common
  image: hadoop_admiral.svg
- name: linux_wizard
  description: All hail the Linux Penguin!  Linux is a force in open source, powering
    millions of websites and businesses.  Owners of this badge are known for their
    mastery of the Linux family of Operating Systems!
  priceFinney: 3
  artist: mladen
  platform: gitcoin
  numClonesAllowed: 500
  tags:
  - linux
  - open source
  - penguin
  - OS
  - common
  image: linux_wizard.svg
- name: gitcoin_genesis
  description: The Gitcoin Genesis Badge is the rarest of the Gitcoin team badges.  Owners
    of this badge contributed to Gitcoin in a meaningful way in the way-back-when.
  priceFinney: 1000
  artist: mladen
  platform: gitcoin
  numClonesAllowed: 4
  tags:
  - gitcoin
  - genesis
  - rare
  image: gitcoin_genesis.svg
- name: javascript_master_scriber
  description: Remember the web in the days before javascript?  No?  Neither can we!  Javascript
    powers the modern web, top to bottom and we <3 the usage of javascript here at
    Gitcoin.  Owners of this badge are masters of the asyncronous, event driven, programming
    language and specifically, of client side scripting!
  priceFinney: 3
  artist: mladen
  platform: gitcoin
  numClonesAllowed: 500
  tags:
  - javascript
  - node
  - web
  - common
  image: javascript_master_scriber.svg
- name: infrastructure_ninja
  description: Just like every building needs a solid foundation, every website needs
    a great infrastructure.  Infrastructure Ninjas are rarely seen or heard, but they
    are omnipresent -- Quickly tackling the gnarly infrastructure issues that crop
    up in the modern web, and ensuring stability, peace, performance, and prosperity
    for inhabinants the modern web.
  priceFinney: 2
  artist: mladen
  platform: gitcoin
  numClonesAllowed: 300
  tags:
  - OS
  - infrastructure
  - linux
  - common
  image: infrastructure_ninja.svg
- name: java_doctor
  description: Is there anything better than a cup 'o' Joe in the morning? Java can
    be written once and run everywhere; so what better tool to BUIDL on in the modern,
    blockchain-enabled, web?  Owners of the Java Doctor badge are famous for their
    mastery of the Java programming language!
  priceFinney: 2
  artist: mladen
  platform: gitcoin
  numClonesAllowed: 500
  tags:
  - java
  - web
  - sun
  - common
  image: java_doctor.svg
- name: do_more_faster
  description: Is there anything better than working with someone who can rapidly
    iterate?  The modern web is built by Agile, and favors experimentation and iteration.  Owners
    of the Do More Faster badge, well, they DO MORE FASTER!
  priceFinney: 2
  artist: mladen
  platform: gitcoin
  numClonesAllowed: 500
  tags:
  - do more faster
  - iteration
  - hypothesis testing
  - soft skills
  - common
  image: do_more_faster.svg
- name: jquery_fixer
  description: jQuery is a force in the modern web.  By solving compatibilty issues
    across browsers, and providing a friendly interface for developing AJAX websites,
    jQuery won our <3s.  To owners of this badge, thank you for using jQuery to provide
    Fixes to all!
  priceFinney: 2
  artist: mladen
  platform: gitcoin
  numClonesAllowed: 800
  tags:
  - jquery
  - javascript
  - web
  - MVC
  - common
  image: jquery_fixer.svg
- name: elixer_mixer
  description: Elixer Mixers are known for their alchemy.  Just as a chemist combines
    fundamental chemical primitives to create potions that are near-magic, an Elixer
    Mixer combines functional programming with the Erlang VM to to produce low-latency,
    fault tolerant, systems!
  priceFinney: 2
  artist: mladen
  platform: gitcoin
  numClonesAllowed: 250
  tags:
  - elixer
  - erlang
  - functional
  - common
  image: elixer_mixer.svg
- name: collaboration_machine
  description: Is there anything better than working with a collaboration machine?  Known
    for their communication skills, rapid value delivery, and great attitudes, Collaboration
    Machines are a huge asset to the modern programming ecosystem!
  priceFinney: 2
  artist: mladen
  platform: gitcoin
  numClonesAllowed: 300
  tags:
  - collaboration
  - soft skills
  image: collaboration_machine.svg
- name: unix_philosophy
  description: Owners of this badge 'Write programs that do one thing and do it well';
    just like the UNIX OS!
  priceFinney: 2
  artist: mladen
  platform: gitcoin
  numClonesAllowed: 500
  tags:
  - unix
  - build once
  - common
  - OS
  image: unix_philosophy.svg
- name: ruby_gem
  description: Is there anyone who knows more about 'gem's than someone who's good
    enough at Ruby, to be a 'Gem' themselves? Owners of this badge are known for their
    mastery of the Ruby programming language.
  priceFinney: 5
  artist: mladen
  platform: gitcoin
  numClonesAllowed: 550
  tags:
  - rails
  - ruby
  - common
  - web
  - MVC
  - DRY
  image: ruby_gem.svg
- name: angular_royalty
  description: AngularJS is a great extension of javsacript, and we love how it lets
    us declare dynamic views for our dApps!  Owners of this badge are royalty of
    the AngularJS programming framework!
  priceFinney: 2
  artist: mladen
  platform: gitcoin
  numClonesAllowed: 500
  tags:
  - angular
  - javascript
  - common
  - mvc
  - web
  image: angular_royalty.svg
- name: qa_ninja
  description: Rarely heard or seen, the modern QA Ninja is a hyper-efficient finder
    and reporter of bugs.  Got a number input on an HTML form?  They'll find a way
    to type 'LIZARD' into it?  Buffer overflow somewhere in your dApp?  They'll find
    it.  QA Ninjas make the web bug free, and we salute them!
  priceFinney: 2
  artist: mladen
  platform: gitcoin
  numClonesAllowed: 700
  tags:
  - qa
  - ninja
  - bugs
  - common
  - bug squasher
  image: qa_ninja.svg
- name: code_shipper
  description: Know who we LOVE working with?  Programmers who are always shipping
    code!  Always. Be. Shipping.
  priceFinney: 2
  artist: mladen
  platform: gitcoin
  numClonesAllowed: 500
  tags:
  - shipping
  - soft skills
  - common
  image: code_shipper.svg
- name: drupal_brainiac
  description: Want to ship content on the modern web?  Drupal is where it's at.  The
    leading Open Source CMS has provided tons of value to the modern web, and adding
    a Drupal Brainiac to your project is a sure fire way to make your CMS fly!
  priceFinney: 2
  artist: mladen
  platform: gitcoin
  numClonesAllowed: 500
  tags:
  - drupal
  - CMS
  - web
  - common
  image: drupal_brainiac.svg
- name: ruby_on_rails_master
  description: Can anyone spin up websites faster than a Ruby on Rails Master? Owners
    of this badge are legitimately famous for their mastery of MVC website development,
    DRY, and use of Active Record.
  priceFinney: 4
  artist: mladen
  platform: gitcoin
  numClonesAllowed: 200
  tags:
  - rails
  - ruby
  - web
  - MVC
  - common
  - DRY
  image: ruby_on_rails_master.svg
- name: open_source_freedom_fighter
  description: Hey, look -- In the sky, it's a bird.  No it's a plane.  No it's an
    Open Source Freedom Fighter!  OSS Freedom Fighters fight for liberty, justice,
    and open source code for all!
  priceFinney: 2
  artist: mladen
  platform: gitcoin
  numClonesAllowed: 500
  tags:
  - oss
  - common
  - soft skills
  image: open_source_freedom_fighter.svg
- name: mega_open_collaborator
  description: '"Be open to the point of promiscuity" is one of our favorite points
    from the famous essay from Eric Raymond entitled "The Cathedral and the Bazaar".  Owners
    of this badge embody the principle of Openness from the Cathedral and the Bazaar.'
  priceFinney: 2
  artist: mladen
  platform: gitcoin
  numClonesAllowed: 500
  tags:
  - common
  - soft skills
  - open
  image: mega_open_collaborator.svg
- name: problem_solver
  description: Is there anything better than working with someone who can rapidly
    solve problems?  The modern web is built by Agile, and favors experimentation
    and iteration.  Owners of this badge, well, they SOLVE PROBLEMS!
  priceFinney: 2
  artist: mladen
  platform: gitcoin
  numClonesAllowed: 500
  tags:
  - common
  - soft skills
  image: problem_solver.svg
- name: sustainer
  description: Open Source Software is fraught with problems with sustainability.  Owners
    of this badge are fighting to change to tide and to make Open Source Software
    sustainable for generations to come!
  priceFinney: 2
  artist: mladen
  platform: gitcoin
  numClonesAllowed: 500
  tags:
  - soft skills
  - common
  - sustainer
  - open source
  image: sustainer.svg
- name: super_juggler
  description: Jugglers are known for their joyous attitude and their ability to manage
    multiple balls in the air at once.  Owners of this badge can contribute meaningfully
    to several projects at once and not let a single one drop!
  priceFinney: 2
  artist: mladen
  platform: gitcoin
  numClonesAllowed: 500
  tags:
  - soft skills
  - common
  - project management
  image: super_juggler.svg
- name: above_and_beyond
  description: Owners of this badge are always under-promising and over-delivering.  They
    go 'above and beyond' for their clients!
  priceFinney: 2
  artist: mladen
  platform: gitcoin
  numClonesAllowed: 500
  tags:
  - soft skills
  - common
  - project management
  image: above_and_beyond.svg
- name: new_dawn
  description: Owners of this badge have completely changed the course of a project
    their on, with their skills, organization, tenacity and sheer ability to deliver.
  priceFinney: 2
  artist: mladen
  platform: gitcoin
  numClonesAllowed: 50
  tags:
  - common
  - soft skills
  - momentum
  image: new_dawn.svg
- name: design_star
  description: Know that feeling early in a project when you're just putting pencil
    to paper, figuring out what things are going to look like?  Owners of this badge
    at Design Stars, delivering tons of value on aesthetics, UX, and otherwise shaping
    the very projects they work on!
  priceFinney: 2
  artist: mladen
  platform: gitcoin
  numClonesAllowed: 350
  tags:
  - design
  - common
  - star
  - aesthetics
  - ux
  image: design_star.svg
- name: handyman
  description: Its great to have a handy man around your house when your sink, plumbing,
    electricity, breaks.  Owners of this badge are digital handymen and handywomen.  They
    fix stuff, and do it with a smile on their face!
  priceFinney: 2
  artist: mladen
  platform: gitcoin
  numClonesAllowed: 210
  tags:
  - soft skills
  - programmer
  - technical
  - handyman
  image: handyman.svg
- name: handy_woman
  description: Its great to have a someone handy around your house when your sink,
    plumbing, electricity, breaks.  Owners of this badge are digital handymen and
    handywomen.  They fix stuff, and do it with a smile on their face!
  priceFinney: 2
  artist: mladen
  platform: gitcoin
  numClonesAllowed: 210
  tags:
  - soft skills
  - programmer
  - technical
  - handywoman
  image: handy_woman.svg
- name: data_savvy
  description: Being Data-Driven is an asset in today's world.  Owners of this badge
    have mastered the abiltiy to gather, cultivate, clean, gain insight, and deliver
    value from a dataset
  priceFinney: 2
  artist: mladen
  platform: gitcoin
  numClonesAllowed: 500
  tags:
  - data
  - graphs
  - charts
  - common
  image: data_savvy.svg
- name: idea_person
  description: Idea people create value and warmth with the sheer radiance of their
    ideas.  They think outside the box, they combine left-brain and right brain.  They
    deliver value by thinking about things in a new way.
  priceFinney: 2
  artist: mladen
  platform: gitcoin
  numClonesAllowed: 500
  tags:
  - soft skills
  - ideas
  - project manager
  - product manager
  - common
  image: idea_person.svg
- name: always_shipping
  description: Know who we LOVE working with?  Programmers who are always shipping
    code!  Always. Be. Shipping.
  priceFinney: 5
  artist: mladen
  platform: gitcoin
  numClonesAllowed: 500
  tags:
  - shipping
  - SHIPL
  - soft skils
  - common
  image: always_shipping.svg
- name: c_sharp_programmer
  description: Need someone who uses strong typing, declarative, functional, code?  Look
    no further than the owners of the C# Blacksmith Kudos!
  priceFinney: 2
  artist: mladen
  platform: gitcoin
  numClonesAllowed: 500
  tags:
  - c#
  - programmer
  - common
  image: c_sharp_programmer.svg
- name: cleanest_code
  description: Want to work with someone who is famous for having squeaky clean code?  Look
    no further than owners of the 'Cleanest Code' Kudos.
  priceFinney: 2
  artist: mladen
  platform: gitcoin
  numClonesAllowed: 500
  tags:
  - clean code
  - programmer
  - soft skills
  - common
  image: cleanest_code.svg
- name: relase_early_and_often
  description: Want to work with someone who RERO (Relase Early and Often)? RERO is
    a software development philosophy that emphasizes the importance of early and
    frequent releases.  This creates a tight feedback looop between devs and testers.  Want
    someone who releases frequently?  Owners of this badge are who you'll want to
    talk to!
  priceFinney: 2
  artist: mladen
  platform: gitcoin
  numClonesAllowed: 300
  tags:
  - iteration
  - release early
  - RERO
  - soft skills
  - common
  image: release_early_and_often.svg
- name: grow_open_source
  description: Owners of this Kudos embody Gitcoin's mission of 'Grow Open Source'
  priceFinney: 2
  artist: mladen
  platform: gitcoin
  numClonesAllowed: 200
  tags:
  - mission
  - open source
  - sustainer
  - common
  image: grow_open_source.svg
- name: mongo_db_programmer
  description: Want someone who can work efficiently with MongoDB?  Look no further
    than owners of this badge.
  priceFinney: 2
  artist: mladen
  platform: gitcoin
  numClonesAllowed: 500
  tags:
  - mongodb
  - db
  - common
  image: mongo_db_programmer.svg
- name: navigator
  description: Want to work with someone who can navigate through complexity and deliver
    on-time, on-scope, and on-budget?  Look no further than owneres of this kudos!
  priceFinney: 4
  artist: mladen
  platform: gitcoin
  numClonesAllowed: 300
  tags:
  - navigator
  - project management
  - common
  - soft skills
  image: direct.svg
- name: fast_turn_around
  description: Want someone who ships deliverables quick?  Owners of this 'fast turnaround'
    kudos are the first place to look!
  priceFinney: 2
  artist: mladen
  platform: gitcoin
  numClonesAllowed: 500
  tags:
  - soft skills
  - fast
  - common
  - quick
  image: fast_turn_around.svg
- name: css_gentle(wo)man
  description: CSS is one of the foundations of the modern web.  Owners of this badge
    are masters of building beautiful, mobile-friendly, products.
  priceFinney: 2
  artist: mladen
  platform: gitcoin
  numClonesAllowed: 500
  tags:
  - css
  - frontend
  - common
  - html
  image: css_gentle(wo)man.svg
- name: night_owl
  description: Owners of this badge always seem to be up at night, SHIPling product
    to customers.
  priceFinney: 2
  artist: mladen
  platform: gitcoin
  numClonesAllowed: 200
  tags:
  - night owl
  - quirks
  image: night_owl.svg
- name: php_superstar
  description: PHP -- The og web developers programming language!  Know whats cool
    about PHP?  It's a recursive acronym, "PHP Hypertext Processor".  Want a PHP programmer
    for your project? Look no further than to owners of this badge!
  priceFinney: 2
  artist: mladen
  platform: gitcoin
  numClonesAllowed: 200
  tags:
  - php
  - programmer
  - php6
  - php7
  image: php_superstar.svg
- name: builder_of_a_better_world
  description: Owners of this badge are obsessed with BUIDLing a better world than
    what came before them.  We salute them for their dedication to making things better.
  priceFinney: 10
  artist: mladen
  platform: gitcoin
  numClonesAllowed: 500
  tags:
  - soft skills
  - common
  - inspiration
  image: builder_of_a_better_world.svg
- name: c_debugger
  description: Need a programmer for your performant, object oriented, project that
    can manage their own memory and manage on-scope and on-budget!? Look no further;
    Owners of this badge are renown for their work in the C programming language.
  priceFinney: 2
  artist: mladen
  platform: gitcoin
  numClonesAllowed: 300
  tags:
  - c
  - memory management
  - programming
  image: c_debugger.svg
- name: redux_programmer
  description: Need someone who can deliver value in Redux?  Owners of this badge
    are renown for their ability to work effciently in Redux.
  priceFinney: 2
  artist: mladen
  platform: gitcoin
  numClonesAllowed: 200
  tags:
  - redux
  - react
  image: redux_programmer.svg
- name: ruby_on_rails_machine
  description: Can anyone spin up websites faster than a Ruby on Rails hacker? Owners
    of this badge are famous for their mastery of MVC website development, DRY, and
    use of Active Record.
  priceFinney: 5
  artist: mladen
  platform: gitcoin
  numClonesAllowed: 550
  tags:
  - rails
  - common
  - ruby
  - web
  - MVC
  - DRY
  image: ruby_on_rails_machine.svg
- name: helping_hand
  description: Need a helping hand for your project.  Start with an owner of this
    'Helping Hand' badge!
  priceFinney: 2
  artist: mladen
  platform: gitcoin
  numClonesAllowed: 50
  tags:
  - helping hand
  - soft skills
  - helpful
  image: helping_hand.svg
- name: node_js_wizard
  description: Remember the bad old days in the web before javascript?  Javascript
    powers the modern web, top to bottom and we <3 the usage of javascript here at
    Gitcoin.  Owners of this badge are masters of the asyncronous, event driven, programming
    language and specifically, of server side scripting!
  priceFinney: 4
  artist: mladen
  platform: gitcoin
  numClonesAllowed: 300
  tags:
  - javascript
  - nodeJS
  - common
  - node
  - asyncronous
  image: node_js_wizard.svg
- name: c++_scientist
  description: Need a programmer for your performant, object oriented, project that
    can manage their own memory and manage on-scope and on-budget!? Look no further;
    Owners of this badge are renown for their work in the C++ programming language.
  priceFinney: 2
  artist: mladen
  platform: gitcoin
  numClonesAllowed: 300
  tags:
  - c++
  - c
  - memory management
  - common
  - programming
  image: cpp_scientist.svg
- name: pythonista
  description: Pythonistas are loyal users of the Python programming language.
  priceFinney: 2
  artist: mladen
  platform: gitcoin
  numClonesAllowed: 300
  tags:
  - python
  - pythonista
  image: pythonista.svg
- name: level_up
  description: Owners of this badge are known for their ability to Level Up the teams
    and projects they work on
  priceFinney: 2
  artist: mladen
  platform: gitcoin
  numClonesAllowed: 500
  tags:
  - soft skills
  - common
  - programmer
  image: level_up.svg
- name: delegation_machine
  description: Owners of this badge are known for their ability to clearly articulate
    requirements, to work with collaborators of all types, and to product value in
    a team atmosphere!
  priceFinney: 5
  artist: mladen
  platform: gitcoin
  numClonesAllowed: 300
  tags:
  - delegate
  - team
  - common
  - soft skills
  image: delegation_machine.svg
- name: arts_and_farts
  description: Need someone who is going to create beautiful designs of any kind?  Check
    out the owners of the 'Arts and Farts' Kudos.
  priceFinney: 2
  artist: mladen
  platform: gitcoin
  numClonesAllowed: 100
  tags:
  - arts
  - design
  - frontend
  - aesthetics
  image: arts_and_farts.svg
- name: react_reactor
  description: React is a force in the modern web, and so are those who can yield
    it.   Owners of this badge have demonstrated proficiency in React on a past project.
  priceFinney: 3
  artist: mladen
  platform: gitcoin
  numClonesAllowed: 400
  tags:
  - react
  - javascript
  - common
  - programming
  image: react_reactor.svg
- name: html_celebrity
  description: Looking for someone who writes clean, standards-compliant, HTML?  Look
    no further than this HTML Celebrity kudos.
  priceFinney: 2
  artist: mladen
  platform: gitcoin
  numClonesAllowed: 500
  tags:
  - html
  - frontend
  - standards-compliant
  image: html_celebrity.svg
- name: eye_for_detail
  description: Looking for someone who has a great eye for detail?  Look no further
    than this eye for detail kudos badge.
  priceFinney: 2
  artist: mladen
  platform: gitcoin
  numClonesAllowed: 50
  tags:
  - design
  - details
  - soft skills
  image: eye_for_detail.svg
- name: ember_master
  description: Ember is a great extension of javsacript, and we love how it lets use
    declare dynamic views for our dApps!  Owners of this badge are masters of the
    Ember programming framework!
  priceFinney: 6
  artist: mladen
  platform: gitcoin
  numClonesAllowed: 300
  tags:
  - ember
  - javascript
  image: ember_master.svg
- name: flying_pony
  description: Flying Ponies take risks, inspire other ponies to think big to achieve
    big ideas. We turn lofty ideas into something tangible. We are fearless about
    the outcome, sometimes to our own detriment.
  priceFinney: 3
  artist: mladen
  platform: gitcoin
  numClonesAllowed: 342
  tags:
  - pony
  - risks
  - common
  - ideas
  - dreamer
  image: flying_pony.svg
- name: bee_of_all_trades
  description: Are you a cross-pollinator?  Do you deliver value in a lot of places
    at once?  This 'Bee of all trades' badge is for you!
  priceFinney: 2
  artist: mladen
  platform: gitcoin
  numClonesAllowed: 200
  tags:
  - soft skills
  - cross-pollinator
  image: bee_of_all_trades.svg
- name: mysql_hero
  description: MySQL is a great asset to modern web developers.  Looking for someone
    who knows MySQL?  This badge is for you.
  priceFinney: 2
  artist: mladen
  platform: gitcoin
  numClonesAllowed: 100
  tags:
  - mysql
  - database
  - db
  image: mysql_hero.svg
- name: app_dev_all_star
  description: Looking for an all star app developer?  This badge is for you.
  priceFinney: 2
  artist: mladen
  platform: gitcoin
  numClonesAllowed: 340
  tags:
  - app
  - common
  - web
  - programmer
  image: app_dev_all_star.svg
- name: go_developer
  description: Looking for someone who can Go Go Go and BUIDL in Go?  This kudos is
    for you.
  priceFinney: 2
  artist: mladen
  platform: gitcoin
  numClonesAllowed: 200
  tags:
  - go
  - programmer
  image: go_developer.svg
- name: product_wizard
  description: Looking for someone to put on their product wizard's cap and deliver
    massive value to your project?  This kudos is for you!
  priceFinney: 2
  artist: mladen
  platform: gitcoin
  numClonesAllowed: 500
  tags:
  - product
  - common
  - soft skills
  image: product_wizard.svg
- name: business_minded
  description: Looking for someone who can deliver the goods from a business side
    of things?  Look no further than owners of this 'business minded' kudos.
  priceFinney: 3
  artist: mladen
  platform: gitcoin
  numClonesAllowed: 340
  tags:
  - business
  - common
  - soft skills
  image: business_minded.svg
- name: bug_squasher
  description: Splat goes the bug!  Owners of this badge are proficient at squashing
    bugs.
  priceFinney: 2
  artist: mladen
  platform: gitcoin
  numClonesAllowed: 500
  tags:
  - bugs
  - common
  - soft skills
  image: bug_squasher.svg
- name: shill_ethereum
  description: For your friends & family who just love to shill Ethereum
  priceFinney: 2
  artist: mladen
  platform: gitcoin
  numClonesAllowed: 500
  tags:
  - ethereum
  - shills
  image: shill_ethereum.svg
- name: shill_colorado
  description: For your friends & family who just love to shill Colorado
  priceFinney: 2
  artist: mladen
  platform: gitcoin
  numClonesAllowed: 500
  tags:
  - colorado
  - common
  - shills
  image: shill_colorado.svg
- name: devcon_4
  description: For your friends & family who came to Devcon 4 with you.
  priceFinney: 2
  artist: mladen
  platform: gitcoin
  numClonesAllowed: 500
  tags:
  - devcon
  - ethereum
  - common
  - shills
  image: devcon_4.svg
- name: django_pony
  description: Flying Ponies take risks, inspire other ponies to think big to achieve
    big ideas. We turn lofty ideas into something tangible. We are fearless about
    the outcome, sometimes to our own detriment.
  priceFinney: 2
  artist: mladen
  platform: gitcoin
  numClonesAllowed: 77
  tags:
  - django
  - programmer
  image: django_pony.svg
- name: blockchain_utopia
  description: Got a Utopian vision for a blockchain-ized world?  This badge is for
    you.
  priceFinney: 5
  artist: mladen
  platform: gitcoin
  numClonesAllowed: 55
  tags:
  - soft skills
  - vision
  - inspiration
  image: blockchain_utopia.svg
- name: collaboration_robot
  description: Collab Robots push the envelope. They make connections and find ways
    to build new ideas. With our powers, we can develop collabs with the smallest
    or largest machines.
  priceFinney: 2
  artist: mladen
  platform: gitcoin
  numClonesAllowed: 400
  tags:
  - collboration
  - common
  - soft skills
  image: collaboration_robot.svg
- name: path_finder
  description: "Pathfinders are masters of navigation, able to pave ways forward without\
    \ hesitation. The amount of trees or woods are no concern - we won\u2019t rest\
    \ until the right path has been uncovered."
  priceFinney: 2
  artist: mladen
  platform: gitcoin
  numClonesAllowed: 60
  tags:
  - soft skills
  - path
  - finder
  image: path_finder.svg
- name: to_the_moon
  description: This kudos is for users who are taking the ecosystem to the moon!
  priceFinney: 2
  artist: mladen
  platform: gitcoin
  numClonesAllowed: 400
  tags:
  - soft skills
  - common
  image: climb_the_ladder.svg
- name: gitcoin_sustainer
  description: A very special, limited edition, Kudos, for sustainers of Gitcoin.
  priceFinney: 10
  artist: mladen
  platform: gitcoin
  numClonesAllowed: 50
  tags:
  - gitcoin
  - mission
  - grow open source
  image: gitcoin_sustainer.svg
- name: craftsman
  description: Know a crafts-man?  A craftsperson kudos is a great way to celebrate
    the tools we use and the people that use them!
  priceFinney: 2
  artist: mladen
  platform: gitcoin
  numClonesAllowed: 100
  tags:
  - soft skills
  - programmer
  image: craftsman.svg
- name: struck_oil
  description: Know someone who just unlocks value all the time?  Send them the 'struck
    oil' Kudos!
  priceFinney: 2
  artist: mladen
  platform: gitcoin
  numClonesAllowed: 100
  tags:
  - soft skills
  - oil
  - value
  image: struck_oil.svg
- name: freedom
  description: Is there someone out there who is creating a better world? A more free
    world?  Send them the 'freedom' kudos!
  priceFinney: 3
  artist: mladen
  platform: gitcoin
  numClonesAllowed: 70
  tags:
  - freedom
  - soft skills
  - inspiration
  image: freedom.svg
- name: focus
  description: Know someone who has extremely good focus?  Send them a 'kudos' kudos.
  priceFinney: 2
  artist: mladen
  platform: gitcoin
  numClonesAllowed: 20
  tags:
  - focus
  - soft skills
  image: focus.svg
- name: powertool_user
  description: Know someone who's great at setting up and using power tools!?  Send
    them a powertool user kudos.
  priceFinney: 2
  artist: mladen
  platform: gitcoin
  numClonesAllowed: 400
  tags:
  - powertools
  - tools
  - first_mint
  image: powertool_user.svg
- name: party_robot
  description: Is one of your teammates just a lot of fun to be around?  Send them
    a Party Robot Kudos.
  priceFinney: 2
  artist: mladen
  platform: gitcoin
  numClonesAllowed: 500
  tags:
  - party
  - common
  - fun
  - soft skills
  image: party_robot.svg
- name: release_early_and_often
  description: With the goal of releasing in mind, we help sustain the ecosystem by
    shipping quickly to learn quickly.
  priceFinney: 2
  artist: mladen
  platform: gitcoin
  numClonesAllowed: 100
  tags:
  - soft skills
  - agile
  image: release_early_and_often.svg
- name: direct
  description: Holders of this badge seek the most straightforward ways to solve problem.
    Our great challenge is finding the shortest path to the truth
  priceFinney: 2
  artist: mladen
  platform: gitcoin
  numClonesAllowed: 55
  tags:
  - direct
  - path
  - navigator
  image: direct.svg
- name: crystal_ball
  description: "A crystal ball is just a way to predict the future, but hidden inside\
    \ is a compelling story. Crystal Ball holders are visionaries that transform what\u2019\
    s happening into an understandable future."
  priceFinney: 15
  artist: mladen
  platform: gitcoin
  numClonesAllowed: 70
  tags:
  - soft skills
  - vision
  - inspiration
  image: growoss_crystalball.svg
- name: gitter_of_coins
  description: For the contributors on the platform that, well... , GIT coins.
  priceFinney: 2
  artist: mladen
  platform: gitcoin
  numClonesAllowed: 500
  tags:
  - git
  - common
  - coins
  - money
  image: gitter_of_coins.svg
- name: mana_from_heavens
  description: Open Source Software is mana from the heavens.  Celebrate someone who's
    provided value to your lift with this Kudos badge.
  priceFinney: 2
  artist: mladen
  platform: gitcoin
  numClonesAllowed: 200
  tags:
  - mana
  - fun
  image: mana_from_heavens.svg
- name: gitcoin_bot
  description: Just for fun, this Gitcoin Robot is a way of celebrating the contributors
    in your life.
  priceFinney: 2
  artist: mladen
  platform: gitcoin
  numClonesAllowed: 400
  tags:
  - robot
  - gitcoin
  - just for fun
  image: robot_medium.svg
- name: heros_honour
  description: Know someone who's a hero?  Send them this video-game-inspired, badge.
  priceFinney: 4
  artist: mladen
  platform: gitcoin
  numClonesAllowed: 77
  tags:
  - hero
  - honour
  - honor
  - soft skills
  image: heros_honour.svg
- name: blockchain_the_world
  description: Know someone who's blockchain-izing the world?  Send them this badge.
  priceFinney: 2
  artist: mladen
  platform: gitcoin
  numClonesAllowed: 500
  tags:
  - blockchain
  - common
  - soft skills
  image: blockchain_the_world.svg
- name: gitcoin_minibot
  description: Just for fun, this Gitcoin Robot is a way of celebrating the contributors
    in your life.
  priceFinney: 2
  artist: mladen
  platform: gitcoin
  numClonesAllowed: 100
  tags:
  - robot
  - just for fun
  image: robot_small.svg
- name: firefighter
  description: Know someone who's great at putting out fires?  This firefighter badge
    is for them!
  priceFinney: 2
  artist: mladen
  platform: gitcoin
  numClonesAllowed: 200
  tags:
  - firefigheter
  - bugs
  image: firefighter.svg
- name: gitcoin_sun
  description: A very special, limited edition, Kudos, only for sustainers of Gitcoin.
  priceFinney: 2
  artist: mladen
  platform: gitcoin
  numClonesAllowed: 300
  tags:
  - sustainers
  - gitcoin
  - common
  - just for fun
  image: gitcoin_rasta.svg
- name: big_bot
  description: Just for fun, this Gitcoin Robot is a way of celebrating the contributors
    in your life.
  priceFinney: 2
  artist: mladen
  platform: gitcoin
  numClonesAllowed: 100
  tags:
  - robot
  - just for fun
  - gitcoin
  image: robot_large.svg
- name: genius
  description: A Genius bring ideas to life. We activate creative thinking and push
    problem solving with our words and stories. The world is our experiment lab, and
    we are players in it.
  priceFinney: 25
  artist: mladen
  platform: gitcoin
  numClonesAllowed: 100
  tags:
  - genius
  - albert einstein
  - smart
  image: a_genius.svg
- name: vitalik_genesis
  description: A kudos that celebrates Vitalik's leadership in the Ethereum world.  One
    day, Gitcoin founder @owocki hopes to work up the courage to give this Kudos to
    Vitalik.  Perhaps Vitalik will tweet about Gitcoin one day, and @owocki will send
    it to him then....
  priceFinney: 100
  artist: mladen
  platform: gitcoin
  numClonesAllowed: 55
  tags:
  - vitalik
  - just for fun
  image: vitalik_genesis.svg
- name: sunburst
  description: This person bring Gitcoin sunshine to OSS projects. We energize the
    project with what we do.
  priceFinney: 3
  artist: mladen
  platform: gitcoin
  numClonesAllowed: 55
  tags:
  - sunshine
  - oss
  - energy
  image: sunburst.svg
- name: simplifier
  description: This badge is for anyone who creates simplicity from complexity.
  priceFinney: 5
  artist: mladen
  platform: gitcoin
  numClonesAllowed: 45
  tags:
  - ethereum
  - simple
  image: ethereum_constellation.svg
- name: tools
  description: This kudos is for the person creates the best tools!
  priceFinney: 1
  artist: mladen
  platform: gitcoin
  numClonesAllowed: 1000
  tags:
  - tools
  - common
  - oss
  image: tools.svg
- name: hard_worker
  description: Hard workers are diligent and vigilent at doing the best they can on
    everything they do.
  priceFinney: 5
  artist: mladen
  platform: gitcoin
  numClonesAllowed: 100
  tags:
  - hard worker
  - achievement
  - buidl
  image: hard_worker.svg
- name: blockchain_engineer
  description: This kudos is for contributors to your project that make the blockchain
    work!
  priceFinney: 5
  artist: mladen
  platform: gitcoin
  numClonesAllowed: 25
  tags:
  - star
  - rise
  image: blockchain_star.svg
- name: gitcoin_og
  description: You are an OG.  You are a pioneer of Gitcoin open source!
  priceFinney: 10
  artist: mladen
  platform: gitcoin
  numClonesAllowed: 100
  tags:
  - og
  - gitcoin
  - early
  image: west.svg
- name: rubber_ducky
  description: A ducky that helps solve your problems!  Always ask your ducky first
    when you can't figure something out :)
  priceFinney: 5
  artist: mladen
  platform: gitcoin
  numClonesAllowed: 110
  tags:
  - duck
  - coding
  - problem solver
  image: coding_ducky.svg
- name: django_cowboy
  description: Faster than fast on django.  Better than the best.  HODLers of this
    badge are great at creating beautiful apps in django!
  priceFinney: 2
  artist: mladen
  platform: gitcoin
  numClonesAllowed: 100
  tags:
  - django
  - fast
  - developer
  image: django_cowboy.svg
- name: fontend_wizard
  description: A frontend wizard mixes things up to create a beautiful UX.
  priceFinney: 3
  artist: mladen
  platform: gitcoin
  numClonesAllowed: 100
  tags:
  - frontend
  - creative
  image: frontend_alchemist.svg
- name: backend_star
  description: A shining star of all things hidden in the backend of applications.
  priceFinney: 3
  artist: mladen
  platform: gitcoin
  numClonesAllowed: 110
  tags:
  - star
  - backend
  image: backend_star.svg
- name: squasher_of_bugs
  description: A bug squasher makes bugs dissapear like magic.
  priceFinney: 4
  artist: mladen
  platform: gitcoin
  numClonesAllowed: 80
  tags:
  - bugs
  - clean code
  - magic
  image: bug_squasher_new.svg
- name: freedom
  description: This bird is free to work on what it wants, when it wants. Making impact
    where they feel necessary, and always having leverage over your life?  Then this
    kudos is for you!
  priceFinney: 2
  artist: mladen
  platform: gitcoin
  numClonesAllowed: 55
  tags:
  - birds
  - freedom
  - impact
  - oss
  image: birds.svg
- name: out_of_this_world_programmer
  description: A programmer that moves the ecosystem forward and out of this world.
  priceFinney: 2
  artist: mladen
  platform: gitcoin
  numClonesAllowed: 55
  tags:
  - programmer
  - development
  image: out_of_this_world_programmer.svg
- name: good_communicator
  description: Holders of this badge are great communicators that help to clarify
    any situation.
  priceFinney: 2
  artist: mladen
  platform: gitcoin
  numClonesAllowed: 55
  tags:
  - communication
  - clear
  image: good_communicator.svg
- name: gitcoin_tree
  description: A tree that sustains open source.  Just for fun
  priceFinney: 2
  artist: mladen
  platform: gitcoin
  numClonesAllowed: 55
  tags:
  - oss
  - grow open source
  - fun
  image: gitcoin_tree.svg
- name: status_hackathon_2018_games_track_first_prize
  description: For the winner of the Status Hackathon Games Track
  priceFinney: 2
  artist: mladen
  platform: gitcoin
  numClonesAllowed: 2
  tags:
  - status hackathon
  - special event
  image: games_first.svg
- name: status_hackathon_2018_marketplace_track_second_prize
  description: For the runner up of the Status Hackathon Marketplace Track
  priceFinney: 2
  artist: mladen
  platform: gitcoin
  numClonesAllowed: 2
  tags:
  - status hackathon
  - special event
  image: marketplaces_runner_up.svg
- name: status_hackathon_2018_traveltrack_second_prize
  description: For the runner up of the Status Hackathon Travel Track
  priceFinney: 2
  artist: mladen
  platform: gitcoin
  numClonesAllowed: 2
  tags:
  - status hackathon
  - special event
  image: travel_runner_up.svg
- name: status_hackathon_2018_travel_track_first_prize
  description: For the winner of the Status Hackathon Travel Track
  priceFinney: 2
  artist: mladen
  platform: gitcoin
  numClonesAllowed: 2
  tags:
  - status hackathon
  - special event
  image: travel_first.svg
- name: status_hackathon_2018__games_second_prize
  description: For the runner up of the Status Hackathon Games Track
  priceFinney: 2
  artist: mladen
  platform: gitcoin
  numClonesAllowed: 2
  tags:
  - status hackathon
  - special event
  image: games_runner_up.svg
- name: philosophers_stone
  description: For whomever makes the greatest contribution to the Status Hackathon
    Philospher Circle at the Status Hackathon 2018
  priceFinney: 2
  artist: mladen
  platform: gitcoin
  numClonesAllowed: 2
  tags:
  - status hackathon
  - special event
  image: philosophers.svg
- name: status_hackathon_2018_travel_social_first_prize
  description: For the winner of the Status Hackathon Social Track
  priceFinney: 2
  artist: mladen
  platform: gitcoin
  numClonesAllowed: 2
  tags:
  - status hackathon
  - special event
  image: social_first.svg
- name: status_hackathon_2018_marketplace_first_prize
  description: For the winner of the Status Hackathon Marketplace Track
  priceFinney: 2
  artist: mladen
  platform: gitcoin
  numClonesAllowed: 2
  tags:
  - special event
  - status hackathon
  image: market_first.svg
- name: status_hackathon_2018_social_second_prize
  description: For the runner up of the Status Hackathon Social Track
  priceFinney: 2
  artist: mladen
  platform: gitcoin
  numClonesAllowed: 2
  tags:
  - status hackathon
  - special event
  image: social_runner_up.svg
- name: gitcoin_love
  description: This kudos is for showing appreciation for someone who did some work
    that you love
  priceFinney: 2
  artist: mladen
  platform: gitcoin
  numClonesAllowed: 55
  tags:
  - gitcoin
  - results
  image: gitcoin_rasta.svg
- name: status_hackathon_2018_wildcard
  description: Winner of the wildcard prize at the Status Hackahton 2018
  priceFinney: 2
  artist: mladen
  platform: gitcoin
  numClonesAllowed: 2
  tags:
  - status hackathon
  image: wildcard.svg
- name: fast_response
  description: For those communicators who are reliable and always quickly responding
  priceFinney: 2
  artist: mladen
  platform: gitcoin
  numClonesAllowed: 55
  tags:
  - soft skills
  - fast response
  image: fast_response.svg
- name: eth_hacker
  description: You create value out of bits as an ETH Hacker!
  priceFinney: 5
  artist: mladen
  platform: gitcoin
  numClonesAllowed: 23
  tags:
  - eth
  - blockchain
  - hacker
  image: eth_hacker2.svg
- name: backend_architect
  description: Limited Edition Cellarius Kudos! A backend architect is not only the
    keeper of the ins and outs but also the holder of information and the intricacies
    of a system.
  priceFinney: 100
  artist: Octavian
  platform: gitcoin
  numClonesAllowed: 25
  tags:
  - rare
  - architect
  - plan
  - backend
  image: cellarius/backend_architect.svg
- name: bug_eliminator
  description: Limited Edition Cellarius Kudos! A bug eliminator skill is core to
    an efficient system or service. They effortlessly remove and resolve any bug with
    speed.
  priceFinney: 150
  artist: Octavian
  platform: gitcoin
  numClonesAllowed: 25
  tags:
  - rare
  - bug
  - squasher
  - eliminator
  - problem solver
  - cellarius
  image: cellarius/bug_eliminator.svg
- name: bug_finder
  description: Limited Edition Cellarius Kudos! These holders are insightful, and
    easily spot and solve the very hidden problems unseen to the naked eye.
  priceFinney: 150
  artist: Octavian
  platform: gitcoin
  numClonesAllowed: 25
  tags:
  - rare
  - bug
  - problem solver
  - cellarius
  - troubleshoot
  image: cellarius/bug_finder.svg
- name: lightning_fast
  description: Limited Edition Cellarius Kudos! The holder of this badge needs no
    introduction. Work is completed quickly as is a flash of lightning.
  priceFinney: 100
  artist: Octavian
  platform: gitcoin
  numClonesAllowed: 25
  tags:
  - rare
  - fast
  - quick
  - turnaround
  - speed
  - cellarius
  image: cellarius/lightning_fast.svg
- name: oddjobs
  description: Limited Edition Cellarius Kudos! Holders of these badges are highly
    skilled at many things. Their talents are unlimited and sometimes at odds on the
    spectrum of skills.
  priceFinney: 100
  artist: Octavian
  platform: gitcoin
  numClonesAllowed: 25
  tags:
  - rare
  - cellarius
  - skilled
  - multi-task
  - well-rounded
  image: cellarius/oddjobs.svg
- name: trusted_contributor
  description: Limited Edition Cellarius Kudos!A trusted contributor checks all the
    boxes of being not only an expert in their domain but reliable and dependable.
    They thrive on being called upon and fulfilling any tasked mission.
  priceFinney: 100
  artist: Octavian
  platform: gitcoin
  numClonesAllowed: 35
  tags:
  - rare
  - trusted
  - developer
  - contributor
  - reliable
  - cellarius
  image: cellarius/trusted_contributor.svg
- name: burst_of_energy
  description: Limited Edition Cellarius Kudos!  This kudos is for the contributors
    to your repo that are a burst of energy!
  priceFinney: 150
  artist: Octavian
  platform: gitcoin
  numClonesAllowed: 35
  tags:
  - rare
  - cellarius
  - energy
  image: cellarius/Burst.svg
- name: impossible_object
  description: Limited Edition Cellarius Kudos!  This kudos is just for fun.  If anyone
    in your repo is impossibly great contributor, send them this kudos!
  priceFinney: 100
  artist: Octavian
  platform: gitcoin
  numClonesAllowed: 35
  tags:
  - rare
  - cellarius
  - just for fun
  image: cellarius/Circle.svg
- name: diamond
  description: Limited Edition Cellarius Kudos!  This kudos is for any contributor
    who is a diamond!
  priceFinney: 200
  artist: Octavian
  platform: gitcoin
  numClonesAllowed: 35
  tags:
  - rare
  - cellarius
  - diamond
  image: cellarius/Diamond.svg
- name: heart
  description: Limited Edition Cellarius Kudos!  This one is for contributors who
    show a lot of heart!
  priceFinney: 200
  artist: Octavian
  platform: gitcoin
  numClonesAllowed: 35
  tags:
  - rare
  - cellarius
  - heart
  - soft skills
  image: cellarius/heart.svg
- name: infinite_energy
  description: Limited Edition Cellarius Kudos!  This kudos is for contributors who
    are infinite sources of energy to your project!
  priceFinney: 150
  artist: Octavian
  platform: gitcoin
  numClonesAllowed: 35
  tags:
  - cellarius
  - rare
  - energy
  - gumption
  image: cellarius/Infinite.svg
- name: creative
  description: Limited Edition Cellarius Kudos!  This kudos is for the squiggles,
    not the lines.  If your contributor is very creative, send them this kudos!
  priceFinney: 150
  artist: Octavian
  platform: gitcoin
  numClonesAllowed: 35
  tags:
  - cellarius
  - rare
  - creative
  - skills
  image: cellarius/Spaghetti.svg
- name: foundation
  description: Limited Edition Cellarius Kudos!  This kudos is for those who lay a
    solid foundation.
  priceFinney: 100
  artist: Octavian
  platform: gitcoin
  numClonesAllowed: 35
  tags:
  - cellarius
  - rare
  - foundation
  image: cellarius/Triangle.svg
- name: Best use of Fission -- ETHMagicians Prague 2018
  description: This kudos is for the Best use of Fission -- ETHMagicians Prague 2018
  artist: mladen
  priceFinney: 1
  artist: mladen
  platform: gitcoin
  numClonesAllowed: 2
  tags:
  - ethmagicians
  - prague
  - special event
  image: fission_color.svg
- name: Best use of Universal Logins -- ETHMagicians Prague 2018
  description: This kudos is for the Best use of Universal Logins -- ETHMagicians Prague 2018
  priceFinney: 1
  artist: mladen
  platform: gitcoin
  numClonesAllowed: 2
  tags:
  - ethmagicians
  - prague
  - special event
  image: logins_color.svg
- name: Awesome Participant -- ETHMagicians Prague 2018
  description: This kudos is for the Awesome Participant -- ETHMagicians Prague 2018
  priceFinney: 1
  artist: mladen
  platform: gitcoin
  numClonesAllowed: 2
  tags:
  - ethmagicians
  - prague
  - special event
  image: participant_color.svg
- name: Scribe -- ETHMagicians Prague 2018
  description: This kudos is for the Scribe kudos award -- ETHMagicians Prague 2018
  priceFinney: 1
  artist: mladen
  platform: gitcoin
  numClonesAllowed: 2
  tags:
  - ethmagicians
  - prague
  - special event
  image: scirbe_color.svg
- name: Best use of 1337 Subscriptions -- ETHMagicians Prague 2018
  description: This kudos is for the Best use of 1337 Subscriptions -- ETHMagicians Prague 2018
  priceFinney: 1
  artist: mladen
  platform: gitcoin
  numClonesAllowed: 2
  tags:
  - ethmagicians
  - prague
  - special event
  image: subscription_color.svg
- name: Volunteer Organizer Award -- ETHMagicians Prague 2018
  description: This kudos is for the Volunteer Organizer Award -- ETHMagicians Prague 2018
  priceFinney: 1
  artist: mladen
  platform: gitcoin
  numClonesAllowed: 2
  tags:
  - ethmagicians
  - prague
  - special event
  image: volunteer_color.svg
- name: Best Use Of Wallet Standards -- ETHMagicians Prague 2018
  description: This kudos is for the Best Use Of Wallet Standards -- ETHMagicians Prague 2018
  priceFinney: 1
  artist: mladen
  platform: gitcoin
  numClonesAllowed: 2
  tags:
  - ethmagicians
  - prague
  - special event
  image: wallet_color.svg
- name: magical_unicorn
  description: Know someone who's contributions are magical? Send them this kudos to celebrate their contributions :)
  priceFinney: 2
  numClonesAllowed: 100
  tags:
  - unicorn
  - magic
  image: magic_unicorn.svg
  platform: gitcoin
- name: red_stapler
  description: "Has anyone seen my stapler?"
  priceFinney: 1
  numClonesAllowed: 200
  tags:
  - stapler
  - just for fun
  image: red_stapler.svg
  platform: gitcoin
- name: shillin_like_a_villian
  description: Know someone who so good at shillin' that they're shillin like a Villian?  This Kudos is for them!
  priceFinney: 1
  numClonesAllowed: 100
  tags:
  - shillin
  - shill
  - funny
  image: shillin_like_a_villian.svg
- name: shillville
  description: Every Shill down in Shillville likes Open Source a lot. This Shillville badge is for the Shills in your life~!
  priceFinney: 1
  numClonesAllowed: 100
  tags:
  - shill
  - shillville
  - open source
  platform: gitcoin
  image: shillville.svg
- name: Kauri Pioneer
  description: Cheers to you, one of the first Kauri contributors!
  priceFinney: 3
  numClonesAllowed: 100
  tags:
    - web3
    - kauri
    - ethereum
    - documentation
    - knowledge
  image: kauri_1.svg
  to_address: '0xF8aE578d5d4e570De6c31F26D42eF369C320aE0b'
- name: Web3 Advocate
  description: Out with the old and in with the new! Kudos to knowledge sharers, crossing the void from web2 to web3.
  priceFinney: 3
  numClonesAllowed: 100
  tags:
    - web3
    - kauri
    - ethereum
    - documentation
    - knowledge
  image: kauri_2.svg
  to_address: '0xF8aE578d5d4e570De6c31F26D42eF369C320aE0b'
- name: moksha
  description: Moksha is a term in Hinduism, Buddhism, Jainism and Sikhism which refers to various forms of emancipation, enlightenment, liberation, and release.
  priceFinney: 100
  numClonesAllowed: 1000
  tags:
    - common
    - just for fun
    - enlightenment
  image: Moksha.svg
- name: common_pepe
  description: The common pepe is the Ethereum community's answer to the Rare Pepe phenomenon.
  priceFinney: 1
  numClonesAllowed: 10000
  tags:
    - common
    - just for fun
    - memes
  image: pepe.svg
- name: popcorn
  description: For the popcorn.gif moments in your life.
  priceFinney: 100
  numClonesAllowed: 1000
  tags:
    - common
    - just for fun
    - memes
  image: popcorn.svg
- name: the_flirterer
  description: The fliterer can be seen at crypto conferences smoking weed, flirting, and/or talking about prices
  priceFinney: 100
  numClonesAllowed: 1000
  tags:
    - common
    - just for fun
    - memes
  image: the_flirterer.svg
- name: its_a_trap
  description: '"Its a trap" is a line from one of your favorite movies.  Send it to the contributors in your life who are good at avoiding traps.'
  priceFinney: 100
  numClonesAllowed: 1000
  tags:
    - common
    - just for fun
    - memes
    - soft skills
  image: trap_avoider.svg
- name: trollolo
  description: trololololol lollollollollollollollollollol 
  priceFinney: 100
  numClonesAllowed: 1000
  tags:
    - common
    - just for fun
    - memes
  image: trollolo.svg
- name: attaboy
  description: Attaboy is the Kudos for those who give the most attaboy's.. The most prolific senders of Kudos deserve an attaboy Kudos!
  priceFinney: 1
  numClonesAllowed: 500
  tags:
    - common
    - just for fun
    - soft skills
  image: attaboy.svg
- name: i_was_told_there_would_be_lambos
  description: I was told there would be lambos on the moon
  priceFinney: 1
  numClonesAllowed: 500
  tags:
    - common
    - just for fun
    - memes
  image: i_was_told_there_would_be_lambos.svg
- name: zk_snarks
  description: For the users of the spooky math ZK Snarks
  priceFinney: 1
  numClonesAllowed: 500
  tags:
    - common
    - programming
    - cryptography
    - math
  image: zk_snarks.svg
- name: creative_cat
  description: Are you a creative cat?  Are you always getting new, creative, ideas out to your team?  Then this kudos is for you.
  priceFinney: 2
  numClonesAllowed: 100
  tags: 
    - soft skills
  image: creative_cat.svg
- name: firedog
  description: This is fine.. Everything is fine.  Know someone who's cool under pressure?  Then this kudos is for them!
  priceFinney: 2
  numClonesAllowed: 100
  tags: 
    - memes
  image: firedog.svg
- name: octo_kitteh
  description: Know someone who's a pro at git?  Know someone who's such an efficient worker that they've probably got eight handes?  This kudos is for htem.
  priceFinney: 2
  numClonesAllowed: 100
  tags: 
    - Soft skills
    - git
    - Technical skills
  image: git_octocat.svg
- name: give_first
  description: Know someone who's always giving without expectation of return?  This kudos is for them.
  priceFinney: 2
  numClonesAllowed: 100
  tags: 
    - Soft Skills
    - Giving
  image: give_first.svg
- name: ipfs
  description: Know someone who's good at IPFS?  This kudos is for them
  priceFinney: 2
  numClonesAllowed: 100
  tags: 
    - IPFS
    - decentralization
  image: ipfs.svg
- name: master
  description: Know someone who's so zen and so good they are probably an ancient master in a universe far, very far, away?  Then this kudos is for htem.
  priceFinney: 2
  numClonesAllowed: 100
  tags: 
    - Soft Skills
    - Master
    - zen
  image: master.svg
- name: mentor
  description: Is there smoeone out there who is a great mentor?  Then this kudos is for them
  priceFinney: 2
  numClonesAllowed: 100
  tags: 
    - mentor
    - soft skills
    - appreciation
  image: mentor.svg
- name: party_parrot
  description: Know someone who's a party to be around?  Then this party parrot is for them!
  priceFinney: 2
  numClonesAllowed: 100
  tags: 
    - fun
    - memes
    - party
  image: party_parrot.svg
- name: pioneer
  description: Know someone who's always pioneering new frontiers.  This kudos is for such a person :)
  priceFinney: 2
  numClonesAllowed: 100
  tags: 
    - soft skills
    - pioneer
  image: pioneer.svg
- name: pragmatic
  description: Got someone in your life who is extremely pragmatic?  This kudos is for them.
  priceFinney: 2
  numClonesAllowed: 100
  tags: 
    - soft skills
    - compliments
  image: pragmatic.svg
- name: scarlet_letter
  description: Did someone you know do something awful, like send a Kudos to themselves? Then send them this Scarlet Letter Kudos
  priceFinney: 2
  numClonesAllowed: 1000
  tags: 
    - common
    - scarlet letter
  image: scarlet_letter.svg
- name: steampunk
  description: This one is just for fun and appreciation of steampunk artwork
  priceFinney: 2
  numClonesAllowed: 100
  tags: 
    - art
    - beautiful
  image: steampunk.svg
- name: zoidberger
  description: No one can say hello to another contributor like this alien Kudos
  priceFinney: 2
  numClonesAllowed: 100
  tags: 
    - memes
  image: your_bounty_is_bad_and_you_should_fill_bad.svg
- name: mad_scientist
  description: The mad scientist transforms the core primitives of logic, math, and physics into something greater (and madder) than the sum of it's parts. muhahahhaah!
  priceFinney: 3
  numClonesAllowed: 300
  tags: 
    - science
    - mad scientist
    - fun
  image: mad_scientist.svg
- name: resilience
  description: Neither fire, nor ice, nor any weapon of war, nor any of the elements of the earth can get through to the resilient.  Kudos to you and your resilience through adversity of any kind.
  priceFinney: 4
  numClonesAllowed: 200
  tags: 
    - resilience
    - soft skills
    - shield
    - fun
  image: resilient.svg

- name: Augment
  description: Choose your tools wisely young hero; for they will be important problem solvers for you during your web3 journey.
  priceFinney: 3
  numClonesAllowed: 250
  tags: 
    - cyberphunk
    - augment
    - tools
  image: cyberpunk_augment.svg
- name: cypherpunk_mind
  description: This Kudos is for those who have a cyberphunk mind.  Know someone who is the brains of the operation?  Send them this Kudos.
  priceFinney: 5
  numClonesAllowed: 150
  tags: 
    - cyberphunk
    - brain
    - mind
  image: cyberpunk_helm.svg
- name: gitcoin_ambassador
  description: This Kudos can be awarded only by Gitcoin team, and signifies that one was a Gitcoin ambassador during Fall 2018 and beyond.
  priceFinney: 100
  numClonesAllowed: 250
  tags: 
    - gitcoin core
    - gitcoin ambassador
  image: gitcoin_ambassador.svg
- name: twitter_follower__thanksgiving_turkey_2018
  description: This Kudos is a thank you to Gitcoin's twitter followers at https://twitter.com/getgitcoin.
  priceFinney: 10
  numClonesAllowed: 250
  tags: 
    - gitcoin 
    - thanksgiving
  image: turkey.svg
- name: ether_gun
  description: Know someone who produces and distributes value at a rapid clip?  Send them the Ether Gun Kudos!
  priceFinney: 4
  numClonesAllowed: 251
  tags: 
    - gitcoin 
    - value
    - fun
    - ether
  image: ethergun.svg
- name: helpotron
  description: The helpotron is your handy, helpful, robot friend.  This kudos is for any collaborator that you find really "helpful"!
  priceFinney: 3
  numClonesAllowed: 255
  tags: 
    - gitcoin 
    - helpful
    - sot skills
    - fun
    - robot
  image: helpotron.svg
- name: top_leaderboard
  description: This kudos is for those who have been at the top of the Gitcoin Leaderboard at gitcoin.co/leaderboard
  priceFinney: 15
  numClonesAllowed: 300
  tags: 
    - gitcoin 
    - leaderboard
  image: trophy_1.svg
- name: top_two_leaderboard
  description: This kudos is for those who have been in the top 2 of the Gitcoin Leaderboard at gitcoin.co/leaderboard
  priceFinney: 10
  numClonesAllowed: 350
  tags: 
    - gitcoin 
    - leaderboard
  image: trophy_2.svg
- name: top_three_leaderboard
  description: This kudos is for those who have been in the top 3 of the Gitcoin Leaderboard at gitcoin.co/leaderboard
  priceFinney: 9
  numClonesAllowed: 400
  tags: 
    - gitcoin 
    - leaderboard
  image: trophy_3.svg
- name: top_four_leaderboard
  description: This kudos is for those who have been in the top 4 of the Gitcoin Leaderboard at gitcoin.co/leaderboard
  priceFinney: 8
  numClonesAllowed: 500
  tags: 
    - gitcoin 
    - leaderboard
  image: trophy_4.svg
- name: top_five_leaderboard
  description: This kudos is for those who have been in the top 5 of the Gitcoin Leaderboard at gitcoin.co/leaderboard
  priceFinney: 7
  numClonesAllowed: 500
  tags: 
    - gitcoin 
    - leaderboard
  image: trophy_5.svg
- name: eth_singapore_winner_1
  description: For one of the winners of the ETHSingapore hackathon 2018
  priceFinney: 2
  artist: mladen
  platform: gitcoin
  numClonesAllowed: 2
  tags:
  - ethsingapore
  - special event
  image: trophy_computer_kudos.svg
- name: eth_singapore_winner_2
  description: For one of the winners of the ETHSingapore hackathon 2018
  priceFinney: 2
  artist: mladen
  platform: gitcoin
  numClonesAllowed: 2
  tags:
  - ethsingapore
  - special event
  image: trophy_crown_kudos.svg
- name: eth_singapore_winner_3
  description: For one of the winners of the ETHSingapore hackathon 2018
  priceFinney: 2
  artist: mladen
  platform: gitcoin
  numClonesAllowed: 2
  tags:
  - ethsingapore
  - special event
  image: trophy_diamondl_kudos.svg
- name: eth_singapore_winner_4
  description: For one of the winners of the ETHSingapore hackathon 2018
  priceFinney: 2
  artist: mladen
  platform: gitcoin
  numClonesAllowed: 2
  tags:
  - ethsingapore
  - special event
  image: trophy_trophy_kudos.svg
- name: eth_singapore_winner_5
  description: For one of the winners of the ETHSingapore hackathon 2018
  priceFinney: 2
  artist: mladen
  platform: gitcoin
  numClonesAllowed: 2
  tags:
  - ethsingapore
  - special event
  image: trophy_ethsingapore_kudos.svg
- name: eth_singapore_winner_6
  description: For one of the winners of the ETHSingapore hackathon 2018
  priceFinney: 2
  artist: mladen
  platform: gitcoin
  numClonesAllowed: 2
  tags:
  - ethsingapore
  - special event
  image: trophy_genie_kudos.svg
- name: eth_singapore_winner_7
  description: For one of the winners of the ETHSingapore hackathon 2018
  priceFinney: 2
  artist: mladen
  platform: gitcoin
  numClonesAllowed: 2
  tags:
  - ethsingapore
  - special event
  image: trophy_medal_kudos.svg
- name: eth_singapore_winner_8
  description: For one of the winners of the ETHSingapore hackathon 2018
  priceFinney: 2
  artist: mladen
  platform: gitcoin
  numClonesAllowed: 2
  tags:
  - ethsingapore
  - special event
  image: trophy_rocket_kudos.svg
- name: eth_singapore_winner_9
  description: For one of the winners of the ETHSingapore hackathon 2018
  priceFinney: 2
  artist: mladen
  platform: gitcoin
  numClonesAllowed: 2
  tags:
  - ethsingapore
  - special event
  image: trophy_skyline_kudos.svg
- name: eth_singapore_winner_10
  description: For one of the winners of the ETHSingapore hackathon 2018
  priceFinney: 2
  artist: mladen
  platform: gitcoin
  numClonesAllowed: 2
  tags:
  - ethsingapore
  - special event
  image: trophy_superhero_kudos.svg
- name: carlos_matos
  description: hey hey hey... HEY HEY HEY!  wassa wassa wassa gitconnnecctttt!
  priceFinney: 3
  artist: mladen
  platform: gitcoin
  numClonesAllowed: 500
  tags:
  - carlos matos
  - just for fun
  - meme
  image: carlos_matos.svg
- name: christmas_creator
  description: Got a creator who did something great for you around Xmas?  Send them this Kudos.
  priceFinney: 2
  artist: mladen
  platform: gitcoin
  numClonesAllowed: 500
  tags:
  - holiday
  - creators
  - buidl
  image: christmas_creator.svg
- name: happy_holidays
  description: hohoho! happy holidays!
  priceFinney: 2
  artist: mladen
  platform: gitcoin
  numClonesAllowed: 500
  tags:
  - holiday
  - just for fun
  image: holiday_theme.svg
- name: make_big_bucks
  description: When an unknown journalist finds your personal contact info, calls you up and then publishes a low-quality article taking your comments out of context, you, my friend, qualify for the Make Big Bucks Kudo
  priceFinney: 1
  artist: mladen
  platform: gitcoin
  numClonesAllowed: 100
  tags:
  - moon
  - lambo
  - carl
  - journalism
  image: making_big_bucks.svg
- name: open_sea_salty_dog
  description: An OpenSea Salty Dog navigates the churning waters of the NFT market, creates liquidity, and helps keep the operation shipshape.
  priceFinney: 50
  artist: mladen
  platform: gitcoin
  numClonesAllowed: 250
  to_address: '0x530cF036Ed4Fa58f7301a9C788C9806624ceFD19'
  tags:
  - Collaboration
  - Affordable
  - NFT Navigator
  image: open_sea_salty_dog.svg
- name: santas_elf
  description: this elf is here to wish you happy holidays!
  priceFinney: 5
  artist: mladen
  platform: gitcoin
  numClonesAllowed: 500
  tags:
  - holidays
  - just for fun
  image: santas_elf.svg
- name: polyglot_programmer
  description: For those who love languages, programming or otherwise!
  priceFinney: 4
  artist: jake_rockland
  platform: gitcoin
  numClonesAllowed: 200
  to_address: '0xF5D4020dCA6a62bB1efFcC9212AAF3c9819E30D7'
  tags:
  - programming
  - languages
  - c++
  - javascript
  - python
  - java
  - php
  - go
  - ruby
  image: polyglot_programmer.svg
- name: bufficorn_christmas
  description: Are you a Bufficorn?  Do you celebrate Christmas?  Then this kudos is for you! Have a happy holiday, and see you at ETHDenver 2019. Applications now open at http://ethdenver.com/
  priceFinney: 10
  artist: mladen
  platform: gitcoin
  numClonesAllowed: 750
  tags:
  - holidays
  - just for fun
  - ethdenver
  image: bufficorn_christmas.svg
- name: chief_christmas_officer
  description: By completing all 12 holiday themed bounties in 2018, this user has certified themselves in a class of their own. They should be deferred to from here on out for making any executive holiday related decisions. When encountering this user, be cautious of the unnaturally large size of their heart (reported to be 3x larger than average)
  priceFinney: 100
  artist: mladen
  platform: gitcoin
  numClonesAllowed: 200
  to_address: '0xbfdb50dc66c8df9fd9688d8fe5a0c34126427645'
  tags:
  - holidays
  - christmas
  - holidays
  - santa
  - elf
  image: 12_days_of_bounties.svg
- name: panvala_holidays
  to_address: '0xc6b0a4c5BA85d082eCd4Fb05FBF63eb92AC1083a'
  artist: PanvalaMark
  description: Happy holidays from Panvala! Wishing you a new year full of cooperation!
  artist: niran
  platform: panvala
  priceFinney: 1
  numClonesAllowed: 50
  tags:
    - just for fun
    - panvala
    - holidays
  image: panvala_holidays.svg
- name: bat_bot
  artist: mladen
  description: Limited Edition Crypto Winter Kudos;  Send this bot to contributors who have done a great job!
  platform: gitcoin
  priceFinney: 22
  numClonesAllowed: 88
  tags:
    - just for fun
    - crypto winter
    - bots
  image: bat_bot.svg
- name: bender
  artist: mladen
  description: Limited Edition Crypto Winter Kudos;  Send this bot to contributors who have done a great job!
  platform: gitcoin
  priceFinney: 22
  numClonesAllowed: 88
  tags:
    - just for fun
    - crypto winter
    - bots
  image: bender_bot.svg
- name: bufficorn_bot
  artist: mladen
  description: Limited Edition Crypto Winter Kudos; In honour of ETHDenver 2019,  Send this bot to contributors who have done a great job!
  platform: gitcoin
  priceFinney: 22
  numClonesAllowed: 88
  tags:
    - just for fun
    - crypto winter
    - bots
  image: bufficorn_bot.svg
- name: heart_bot
  artist: mladen
  description: Limited Edition Crypto Winter Kudos;  Send this bot to contributors who have a lot of heart!
  platform: gitcoin
  priceFinney: 22
  numClonesAllowed: 88
  tags:
    - just for fun
    - crypto winter
    - bots
  image: heart_bot.svg
- name: obi_wan_bot
  artist: mladen
  description: Limited Edition Crypto Winter Kudos;  Send this bot to contributors for whom 'the force is with you'.
  platform: gitcoin
  priceFinney: 22
  numClonesAllowed: 88
  tags:
    - just for fun
    - crypto winter
    - bots
  image: obi_wan_bot.svg
- name: pika_bot
  artist: mladen
  description: Limited Edition Crypto Winter Kudos;  Send this bot to contributors who are *electric*!
  platform: gitcoin
  priceFinney: 22
  numClonesAllowed: 88
  tags:
    - just for fun
    - crypto winter
    - bots
  image: pika_bot.svg
- name: r2_d2_bot
  artist: mladen
  description: Limited Edition Crypto Winter Kudos;  Send this bot to contributors who BEEP BEEP BOOP BEEP!
  platform: gitcoin
  priceFinney: 22
  numClonesAllowed: 88
  tags:
    - just for fun
    - crypto winter
    - bots
  image: r2_d2_bot.svg
- name: saber_bot
  artist: mladen
  description: Limited Edition Crypto Winter Kudos;  Send this bot to contributors who cut through issues like a light saber would :)
  platform: gitcoin
  priceFinney: 22
  numClonesAllowed: 88
  tags:
    - just for fun
    - crypto winter
    - bots
  image: saber_bot.svg
- name: super_bot
  artist: mladen
  description: Limited Edition Crypto Winter Kudos;  Send this bot to contributors who have are SUPER!
  platform: gitcoin
  priceFinney: 22
  numClonesAllowed: 88
  tags:
    - just for fun
    - crypto winter
    - bots
  image: super_bot.svg
- name: v_bot
  artist: mladen
  description: Limited Edition Crypto Winter Kudos;  Send this bot to contributors who have done a great job!
  platform: gitcoin
  priceFinney: 22
  numClonesAllowed: 88
  tags:
    - just for fun
    - crypto winter
    - bots
  image: v_bot.svg
- name: iExec_supporter
  artist: mladen
  description: For your support in making decentralized cloud computing a reality
  platform: gitcoin
  priceFinney: 1
  numClonesAllowed: 500
  tags:
    - cloud
    - computing
    - decentralized
    - iexec
    - supporter
    - rlc
    - open source
  image: iexces_supporter.svg
  to_address: '0x44ef6e4d7ab3113f91cf4e64245f1af582cd1e98'
- name: iExec_pioneer
  artist: mladen
  description: Thank you for your participation in one of the iExec Workerdrops
  platform: gitcoin
  priceFinney: 1
  numClonesAllowed: 130
  tags:
    - cloud
    - computing
    - decentralized
    - testing
    - tester
    - worker
    - airdrop
    - iexec
    - rlp
    - open source
  image: iexces_pionner.svg
  to_address: '0x44ef6e4d7ab3113f91cf4e64245f1af582cd1e98'
- name: nimbus_pilot
  artist: nimbus
  description: You contributed to the next-gen Ethereum 2.0 client, Nimbus
  platform: gitcoin
  priceFinney: 5
  numClonesAllowed: 10000
  to_address: '0x04bb33C3A8c2D018836a1f938054Ebb59e0036B2'
  tags:
    - nimbus
    - ethereum
    - sharding
    - serenity
  image: nimbus_2.svg
- name: nimbus_contributor
  artist: nimbus
  description: You contributed to the next-gen Ethereum 2.0 client, Nimbus
  platform: gitcoin
  priceFinney: 50
  numClonesAllowed: 500
  to_address: '0x04bb33C3A8c2D018836a1f938054Ebb59e0036B2'
  tags:
    - nimbus
    - ethereum
    - sharding
    - serenity
  image: nimbus.svg
- name: black_lotus
  artist: mladen
  description: The black lotus is a much feared, oft-discussed, plant.  It is rumored that the sorcerers of the Black Ring use the Black lotus to recover their necromantic powers. Few know the secrets of the alchemy involved and there are few who dare to experiment with such a deadly substance.
  platform: gitcoin
  priceFinney: 7
  numClonesAllowed: 777
  tags:
    - dark
    - block_lotus
    - magic
    - mtg
    - serenity
  image: block_lotus.svg
- name: aave_ethdenver_2019
  description: The Bufficorn loves rafting with its friends at AAVE on the Colorado River. Nothing better than breaking eddy walls with great partners!
  priceFinney: 100
  numClonesAllowed: 1000
  tags:
    - ethdenver 2019
    - aave
    - rafting
  image: aave.svg
- name: art_gallery_ethdenver_2019
  description: Bufficorns enjoy experiencing art and the creativity of others. Especially when the artist and community create for great causes!
  priceFinney: 100
  numClonesAllowed: 1000
  tags:
    - ethdenver 2019
    - art gallery
    - colorado
  image: art_gallery.svg
- name: buidl_a_friendship_ethdenver_2019
  description: Meeting new Bufficorns is a favorite pastime. Sharing new experiences is the best!
  priceFinney: 100
  numClonesAllowed: 1000
  tags:
    - ethdenver 2019
    - friendship
    - new friends
  image: buidl_a_friendship.svg
- name: clearmatics_ethdenver_2019
  description: Relaxing and watching a Purple Mountains Colorado sunset is an amazing experience for Bufficorns. Especially with friends like Clearmatics!
  priceFinney: 100
  numClonesAllowed: 1000
  tags:
    - ethdenver 2019
    - clearmatics
    - sunset
  image: clearmatics.svg
- name: consensys_ethdenver_2019
  description: Bufficorns know that catching a show at Red Rocks can’t be beat. Except when with pals from ConsenSys!
  priceFinney: 100
  numClonesAllowed: 1000
  tags:
    - ethdenver 2019
    - consensys
    - red rocks
  image: consensys.svg
- name: dj_chill_room_ethdenver_2019
  description: When Bufficorns aren’t “Shillin’ Colorado” they can be found chillin’ to live beats and code. Don’t forget the kombucha! 
  priceFinney: 100
  numClonesAllowed: 1000
  tags:
    - ethdenver 2019
    - shill colorado
    - kombucha
  image: dj_chill_room.svg
- name: food_trucks_ethdenver_2019
  description: When it's time to get grub on, Bufficorns prefer sampling food trucks. It's the best way to enjoy Colorado’s unique cuisine!
  priceFinney: 100
  numClonesAllowed: 1000
  tags:
    - ethdenver 2019
    - food truck
    - fun
  image: food_trucks.svg
- name: keep_key_ethdenver_2019
  description: The preferred hardware device of Bufficorns everywhere. Remember! Never share your private keys!!
  priceFinney: 100
  numClonesAllowed: 1000
  tags:
    - ethdenver 2019
    - keep key
    - private key
  image: keep_key.svg
- name: maker_ethdenver_2019
  description: Skateboarding around Denver is a fun and awesome time for Bufficorns. You’ll never see a more sick backside 180 kickflip than what Maker can do!
  priceFinney: 100
  numClonesAllowed: 1000
  tags:
    - ethdenver 2019
    - skateboarding
    - maker
  image: maker.svg
- name: maker_space_ethdenver_2019
  description: Bufficorns aren’t just technical beasts. They enjoy creative expression of all kinds! 
  priceFinney: 100
  numClonesAllowed: 1000
  tags:
    - ethdenver 2019
    - maker space
    - maker
  image: maker_space.svg
- name: ncc_ethdenver_2019
  description: Safety is important for a fun and enjoyable Bufficorn bike ride. The NCC always knows the most scenic and fun routes to enjoy a fun afternoon!
  priceFinney: 100
  numClonesAllowed: 1000
  tags:
    - ethdenver 2019
    - bike ride
    - NCC
  image: ncc.svg
- name: opolis_ethdenver_2019
  description: You couldn’t ask for a better belayer when sending a hard project than Opolis. Bufficorns never climb difficult routes without them! 
  priceFinney: 100
  numClonesAllowed: 1000
  tags:
    - ethdenver 2019
    - rock climbing
    - Opolis
  image: opolis.svg
- name: poa_ethdenver_2019
  description: Grabbin’ a cold one with the POA crew after a long day of collaboration is fun, relaxing and delicious. Have you tried the Bufficorn Ale? Or perhaps the BUIDL Kolsch?
  priceFinney: 100
  numClonesAllowed: 1000
  tags:
    - ethdenver 2019
    - POA Network
    - beer
  image: poa.svg
- name: relaxation_room_ethdenver_2019
  description: After Shillin’ & Chillin’, Bufficorns need a break. Getting some zzzz’s or quiet time to meditate is a common way they reset and get ready for the next creative sprint!
  priceFinney: 100
  numClonesAllowed: 1000
  tags:
    - ethdenver 2019
    - relaxation room
    - self care
  image: relaxation_room.svg
- name: the_graph_ethdenver_2019
  description: Shredding some world-class pow is what Bufficorns live for. Have you seen the ridiculous Triple McTwist the team from the Graph can do?
  priceFinney: 100
  numClonesAllowed: 1000
  tags:
    - ethdenver 2019
    - the graph
  image: the_graph.svg
- name: shape_shift_ethdenver_2019
  description: Hittin’ the slopes with its Shapeshift pals is a preferred activity of the Bufficorn almost anytime. Have you ever tried to outski a fox? 
  priceFinney: 100
  numClonesAllowed: 1000
  tags:
    - ethdenver 2019
    - shape shift
    - skiing
  image: shape_shift.svg
- name: top_secret_ethden_kudos
  description: This top secret Kudos, which definitely *wasnt* made in secret for ETHDenenver 2019, can only be found if someone told you the secret code, or if you spelunk'd our codebase.  
  priceFinney: 10
  numClonesAllowed: 10
  tags:
    - not for ethdenver 2019
    - top secret
  image: marihuana_bufficorn.svg
- name: shill_colorado_ethdenver_2019
  description: Shillin’ Colorado is something Bufficorns just can’t help doing. Native to the 14ers of the Rocky Mountains, regardless of where Bufficorns roam, they always remember their roots. 
  priceFinney: 100
  numClonesAllowed: 1000
  tags:
    - ethdenver 2019
    - shill colorado
    - 14ers
  image: shill_colorado.svg
- name: skale_labs_ethdenver_2019
  description: Being bold and daring isn’t foreign to Bufficorns. Jumping in frozen lakes in the middle of winter is the perfect way to blow off some steam with friends from Skale Labs. 
  priceFinney: 100
  numClonesAllowed: 1000
  tags:
    - ethdenver 2019
    - frozen dead guy days
    - skale
  image: skale_labs.svg
- name: status_ethdenver_2019
  description: Sometimes Bufficorns like to enjoy the summer scenery with a nice hike. Having friends like Status join in makes it that much better!
  priceFinney: 100
  numClonesAllowed: 1000
  tags:
    - ethdenver 2019
    - hiking
    - status
  image: status.svg
- name: be_a_bufficorn
  description: YOU DID IT! You have completed the ETHDenver Bufficorn Collectibles game. You’ve proven that YOU are indeed a Bufficorn! Congratulations!! Now let’s BUIDL!
  priceFinney: 100
  numClonesAllowed: 1000
  tags:
    - ethdenver 2019
    - fast
    - be a bufficorn
  image: be_a_bufficorn.svg

- name: rockstar
  description: This Kudos is for all the of the rockstar individual contributors out there.
  priceFinney: 10
  numClonesAllowed: 300
  tags:
    - rockstar
  image: rockstar.svg
- name: livepeer
  description: Livepeer is creating a scalable Platform as a Service for developers who want to add live
    or on-demand video to their project.
  priceFinney: 100
  artist: sriharikapu
  platform: gitcoin
  numClonesAllowed: 50
  artist: 'sriharikapu'
  to_address: '0x42FE987767e39C9c2c19Dd24822f551e01791252'
  tags:
  - Livepeer
  - p2p
  image: Livepeer.svg
- name: swarm_developer
  description: Swarm is a decentralized p2p storage & hosting service running on top of Ethereum blockchain. 
    Swarm acts as a peer-to-peer storage and servicing solution that has zero downtime, fault-tolerant, 
    and censorship-resistant, and self-sustaining due to a built-in incentive system.
  priceFinney: 100
  artist: sriharikapu
  platform: gitcoin
  numClonesAllowed: 100
  artist: 'sriharikapu'
  to_address: '0x42FE987767e39C9c2c19Dd24822f551e01791252'
  tags:
  - Swarm
  - Ethereum
  image: Swarm-dev-min.svg
- name: swarm_expert
  description: Swarm is a decentralized p2p storage & hosting service running on top of Ethereum blockchain. 
    Swarm acts as a peer-to-peer storage and servicing solution that has zero downtime, fault-tolerant, 
    and censorship-resistant, and self-sustaining due to a built-in incentive system.
  priceFinney: 500
  artist: sriharikapu
  platform: gitcoin
  numClonesAllowed: 20
  artist: 'sriharikapu'
  to_address: '0x42FE987767e39C9c2c19Dd24822f551e01791252'
  tags:
  - Swarm
  - Ethereum
  image: SwarmRare-min.svg
- name: sustainability
  description: You are a promoter of Sustainability, Sustainability is the process of maintaining change in a balanced fashion, 
    in which the exploitation of resources, the direction of investments, the orientation of technological development and 
    institutional change are all in harmony and enhance both current and future potential to meet human needs and aspirations.
  priceFinney: 10
  artist: sriharikapu
  platform: gitcoin
  numClonesAllowed: 1000
  artist: 'sriharikapu'
  to_address: '0x42FE987767e39C9c2c19Dd24822f551e01791252'
  tags:
  - Sustainability
  - Sustainy
  image: sustain0.svg
- name: liberal_radical
  artist: mladen
  description: This Kudos to a Liberal Radical who contributed to CLR matching.
  priceFinney: 100
  numClonesAllowed: 500
  image: rxc.svg
  tags:
  - Liberal Radicalism
  - Grants
- name: wings
  artist: mladen
  description: 8 red bulls and 3 integrations later you've got wings!
  priceFinney: 5
  numClonesAllowed: 100
  to_address: 0x5A2a64F7e9C820069378DF45288E593b6768447a
  tags:
    - ethereum
    - hacker
    - eth
    - redbull
    - red bull
    - wings
    - integration
  image: red_bull_wings.svg
- name: consensys_2_0
  artist: mladen
  description: This is a Kudos for those who have meaningfully contributed to Consensys 2.0
  priceFinney: 10
  numClonesAllowed: 500
  to_address: 0x685654d53bef389760135c30f91c404eb000f4c5
  tags:
    - consensys
    - evolution
    - blopblop
  image: consensys_2.0.svg
- name: ethdenver_winner_adoption_driver
  artist: mladen
  description: For the ETHDenver 2019 winner in the category of 'Adoption Driver'
  priceFinney: 10
  numClonesAllowed: 2
  tags:
    - ethdenver
    - trophies
  image: ethdenver_trophies/adoption_driver2.svg
- name: ethdenver_winner_best_media_headline
  artist: mladen
  description: For the ETHDenver 2019 winner in the category of 'Best Media Headline'
  priceFinney: 10
  numClonesAllowed: 2
  tags:
    - ethdenver
    - trophies
  image: ethdenver_trophies/best_media_headline2.svg
- name: ethdenver_winner_best_of_ethereum
  artist: mladen
  description: For the ETHDenver 2019 winner in the category of 'Best of Ethereum'
  priceFinney: 10
  numClonesAllowed: 2
  tags:
    - ethdenver
    - trophies
  image: ethdenver_trophies/best_of_ethereum2.svg
- name: ethdenver_winner_bufficorns_best
  artist: mladen
  description: For the ETHDenver 2019 winner in the category of 'Bufficorns Best'
  priceFinney: 10
  numClonesAllowed: 2
  tags:
    - ethdenver
    - trophies
  image: ethdenver_trophies/bufficorns_best2.svg
- name: ethdenver_winner_highest_wow_factor
  artist: mladen
  description: For the ETHDenver 2019 winner in the category of 'Highest Wow Factor'
  priceFinney: 10
  numClonesAllowed: 2
  tags:
    - ethdenver
    - trophies
  image: ethdenver_trophies/highest_wow_factor2.svg
- name: ethdenver_winner_impact_track_finalist
  artist: mladen
  description: For the ETHDenver 2019 winner in the category of 'Impact Track Finalist'
  priceFinney: 10
  numClonesAllowed: 2
  tags:
    - ethdenver
    - trophies
  image: ethdenver_trophies/impact_track_finalist2.svg
- name: ethdenver_winner_most_innovative
  artist: mladen
  description: For the ETHDenver 2019 winner in the category of 'Most Innovative'
  priceFinney: 10
  numClonesAllowed: 2
  tags:
    - ethdenver
    - trophies
  image: ethdenver_trophies/most_innovative2.svg
- name: ethdenver_winner_open_track_finalist
  artist: mladen
  description: For the ETHDenver 2019 winner in the category of 'Open Track Finalist'
  priceFinney: 10
  numClonesAllowed: 2
  tags:
    - ethdenver
    - trophies
  image: ethdenver_trophies/open_track_finalist2.svg
- name: ethdenver_winner_peoples_choice
  artist: mladen
  description: For the ETHDenver 2019 winner in the category of 'Peoples Choice'
  priceFinney: 10
  numClonesAllowed: 2
  tags:
    - ethdenver
    - trophies
  image: ethdenver_trophies/peoples_choice2.svg
- name: ethdenver_winner_runner_up
  artist: mladen
  description: For the ETHDenver 2019 winner in the category of 'Runner Up'
  priceFinney: 10
  numClonesAllowed: 2
  tags:
    - ethdenver
    - trophies
  image: ethdenver_trophies/runner_up2.svg
- name: ethdenver_winner_spirit_of_buidl
  artist: mladen
  description: For the ETHDenver 2019 winner in the category of 'Spirit of BUIDL'
  priceFinney: 10
  numClonesAllowed: 2
  tags:
    - ethdenver
    - trophies
  image: ethdenver_trophies/spirit_of_buidl2.svg
<<<<<<< HEAD
=======
- name: open_sourceress
  artist: mladen
  description: The "Open Sourceress" is a master of creating magic via the sorcery that is Open Source.
  priceFinney: 30
  numClonesAllowed: 300
  tags:
    - open source
    - sorcery
  image: open_sourceress.svg
>>>>>>> bfbf0ca5


<|MERGE_RESOLUTION|>--- conflicted
+++ resolved
@@ -2890,8 +2890,6 @@
     - ethdenver
     - trophies
   image: ethdenver_trophies/spirit_of_buidl2.svg
-<<<<<<< HEAD
-=======
 - name: open_sourceress
   artist: mladen
   description: The "Open Sourceress" is a master of creating magic via the sorcery that is Open Source.
@@ -2901,6 +2899,5 @@
     - open source
     - sorcery
   image: open_sourceress.svg
->>>>>>> bfbf0ca5
 
 
