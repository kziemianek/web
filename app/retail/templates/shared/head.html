--- conflicted
+++ resolved
@@ -54,16 +54,7 @@
     <link rel="stylesheet" href="{% static "v2/css/ios.css" %}" />
     {% endif %}
 
-<<<<<<< HEAD
-    <title>{% if title %}{{title}}{% else %}Grow Open Source (🤔‍+⌨️=⚡️){% endif %} | Gitcoin</title>
-    <link rel="apple-touch-icon" sizes="180x180" href="/static/v2/images/favicon.ico/apple-touch-icon.png">
-    <link rel="icon" type="image/png" sizes="32x32" href="/static/v2/images/favicon.ico/favicon-32x32.png">
-    <link rel="icon" type="image/png" sizes="16x16" href="/static/v2/images/favicon.ico/favicon-16x16.png">
-    <link rel="manifest" href="/static/v2/images/favicon.ico/manifest.json">
-    <meta name="theme-color" content="#ffffff">
-=======
-    <title>{% if title %}{{title}}{% else %}Push Open Source Repos Forward (🤔‍+⌨️=⚡️){% endif %} | Gitcoin</title>
+    <title>{% if title %}{{title}}{% else %}Grow Open Source{% endif %} | Gitcoin</title>
     {% include 'shared/favicon.html' %}
->>>>>>> 7bb17db4
 
     <meta name="viewport" content="width=device-width, initial-scale=1.0, maximum-scale=1.0, user-scalable=no" />