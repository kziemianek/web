{% comment %}
    Copyright (C) 2017 Gitcoin Core

    This program is free software: you can redistribute it and/or modify
    it under the terms of the GNU Affero General Public License as published
    by the Free Software Foundation, either version 3 of the License, or
    (at your option) any later version.

    This program is distributed in the hope that it will be useful,
    but WITHOUT ANY WARRANTY; without even the implied warranty of
    MERCHANTABILITY or FITNESS FOR A PARTICULAR PURPOSE. See the
    GNU Affero General Public License for more details.

    You should have received a copy of the GNU Affero General Public License
    along with this program. If not, see <http://www.gnu.org/licenses/>.

{% endcomment %}
{% load static %}
<meta name="twitter:domain" content="gitcoin.co" />
<meta name="twitter:card" content="player" />
<meta name="twitter:site" content="@getgitcoin" />
<<<<<<< HEAD
<meta name="twitter:title" content="Gitcoin: Grow Open Source">
<meta name="twitter:description" content="Gitcoin is the easiest way to monetize or incentivize work in Open Source Software." />
<meta name="twitter:image" content="/static/v2/card/thumb.png" />
=======
{% if card_title %}
    <meta name="twitter:title" content="{{card_title}}" />
{% elif title %}
    <meta name="twitter:title" content="{{title}}" />
{% else %}
    <meta name="twitter:title" content="Gitcoin: Push Open Source Repos Forward" />
{% endif %}
{% if card_desc %}
    <meta name="twitter:description" content="{{card_desc}}" />
{% else %}
    <meta name="twitter:description" content="Gitcoin is the easiest way to monetize or incentivize work in Open Source Software." />
{% endif %}
<meta name="twitter:image" content="{% static "v2/card/thumb.png" %}" />
>>>>>>> 7bb17db4
<meta name="twitter:player" content="https://www.youtube.com/embed/DJartWzDn0E" />
<meta name="twitter:player:width" content="560" />
<meta name="twitter:player:height" content="315" />
<meta name="twitter:player:stream" content="{% static "v2/card/card.mp4" %}" />
<meta name="twitter:player:stream:content_type" content="video/mp4" />


<meta property=fb:app_id content="118275288856850">
<<<<<<< HEAD
<meta property=og:title content="Gitcoin: Grow Open Source">
=======
{% if card_title %}
    <meta property=og:title content="{{card_title}}">
{% elif title %}
    <meta property=og:title content="{{title}}">
{% else %}
    <meta property=og:title content="Gitcoin: Push Open Source Repos Forward.">
{% endif %}
>>>>>>> 7bb17db4
<meta property=og:url content="https://gitcoin.co/" >
{% if card_desc %}
    <meta property=og:description content="Gitcoin is the easiest way to monetize or incentivize work in Open Source Software.">
{% else %}
    <meta property=og:description content="{{card_desc}}">
{% endif %}
<meta property=og:image content="{% static "v2/card/thumb.jpg" %}">
<meta property=og:type content="website">
<<<<<<< HEAD
<meta property=og:site_name content="Gitcoin: Grow Open Source">
<meta property="og:video" content="https://gitcoin.co/static/v2/card/card.mp4" />
<meta property="og:video:secure_url" content="https://gitcoin.co/static/v2/card/card.mp4" />
=======
<meta property=og:site_name content="Gitcoin: Push Open Source Repos Forward.">
<meta property="og:video" content="{% static "v2/card/card.mp4" %}" />
<meta property="og:video:secure_url" content="{% static "v2/card/card.mp4" %}" />
>>>>>>> 7bb17db4
<meta property="og:video:type" content="video/mp4" />
<meta property="og:video:width" content="560" />
<meta property="og:video:height" content="315" />
<|MERGE_RESOLUTION|>--- conflicted
+++ resolved
@@ -19,17 +19,12 @@
 <meta name="twitter:domain" content="gitcoin.co" />
 <meta name="twitter:card" content="player" />
 <meta name="twitter:site" content="@getgitcoin" />
-<<<<<<< HEAD
-<meta name="twitter:title" content="Gitcoin: Grow Open Source">
-<meta name="twitter:description" content="Gitcoin is the easiest way to monetize or incentivize work in Open Source Software." />
-<meta name="twitter:image" content="/static/v2/card/thumb.png" />
-=======
 {% if card_title %}
     <meta name="twitter:title" content="{{card_title}}" />
 {% elif title %}
     <meta name="twitter:title" content="{{title}}" />
 {% else %}
-    <meta name="twitter:title" content="Gitcoin: Push Open Source Repos Forward" />
+    <meta name="twitter:title" content="Gitcoin: Grow Open Source">
 {% endif %}
 {% if card_desc %}
     <meta name="twitter:description" content="{{card_desc}}" />
@@ -37,7 +32,6 @@
     <meta name="twitter:description" content="Gitcoin is the easiest way to monetize or incentivize work in Open Source Software." />
 {% endif %}
 <meta name="twitter:image" content="{% static "v2/card/thumb.png" %}" />
->>>>>>> 7bb17db4
 <meta name="twitter:player" content="https://www.youtube.com/embed/DJartWzDn0E" />
 <meta name="twitter:player:width" content="560" />
 <meta name="twitter:player:height" content="315" />
@@ -46,17 +40,13 @@
 
 
 <meta property=fb:app_id content="118275288856850">
-<<<<<<< HEAD
-<meta property=og:title content="Gitcoin: Grow Open Source">
-=======
 {% if card_title %}
     <meta property=og:title content="{{card_title}}">
 {% elif title %}
     <meta property=og:title content="{{title}}">
 {% else %}
-    <meta property=og:title content="Gitcoin: Push Open Source Repos Forward.">
+    <meta property=og:title content="Gitcoin: Grow Open Source">
 {% endif %}
->>>>>>> 7bb17db4
 <meta property=og:url content="https://gitcoin.co/" >
 {% if card_desc %}
     <meta property=og:description content="Gitcoin is the easiest way to monetize or incentivize work in Open Source Software.">
@@ -65,15 +55,9 @@
 {% endif %}
 <meta property=og:image content="{% static "v2/card/thumb.jpg" %}">
 <meta property=og:type content="website">
-<<<<<<< HEAD
 <meta property=og:site_name content="Gitcoin: Grow Open Source">
-<meta property="og:video" content="https://gitcoin.co/static/v2/card/card.mp4" />
-<meta property="og:video:secure_url" content="https://gitcoin.co/static/v2/card/card.mp4" />
-=======
-<meta property=og:site_name content="Gitcoin: Push Open Source Repos Forward.">
 <meta property="og:video" content="{% static "v2/card/card.mp4" %}" />
 <meta property="og:video:secure_url" content="{% static "v2/card/card.mp4" %}" />
->>>>>>> 7bb17db4
 <meta property="og:video:type" content="video/mp4" />
 <meta property="og:video:width" content="560" />
 <meta property="og:video:height" content="315" />
