{% comment %}
    Copyright (C) 2017 Gitcoin Core

    This program is free software: you can redistribute it and/or modify
    it under the terms of the GNU Affero General Public License as published
    by the Free Software Foundation, either version 3 of the License, or
    (at your option) any later version.

    This program is distributed in the hope that it will be useful,
    but WITHOUT ANY WARRANTY; without even the implied warranty of
    MERCHANTABILITY or FITNESS FOR A PARTICULAR PURPOSE. See the
    GNU Affero General Public License for more details.

    You should have received a copy of the GNU Affero General Public License
    along with this program. If not, see <http://www.gnu.org/licenses/>.

{% endcomment %}
{% load i18n static %}
<!doctype html><html>
<meta name="viewport" content="width=device-width, initial-scale=1">
<meta name="x-apple-disable-message-reformatting" />

<style>
    @font-face {
        font-family: 'Muli', sans-serif;
        src: url("{% static "v2/fonts/Muli/Muli.ttf" %}") /* TTF file for CSS3 browsers */
    }
    body {
      font-family: 'Muli', sans-serif !important;
      margin: 0px;
      padding: 0px;
    }

    h1, h2, h3, h4, h5, h6,
    .h1, .h2, .h3, .h4, .h5, .h6 {
      letter-spacing: 0.15em;
      text-transform: uppercase;
      font-weight: lighter;
      line-height: 1.2em;
    }
    h3 {
        line-height: 30px;
    }
    h1 {
      font-size: 1.8rem;
    }
    h2 {
      font-size: 1.6rem;
    }
    h3 {
      font-size: 1.3rem;
    }
    h4 {
      font-size: 1.1rem;
    }
    h4, .h4 {
      text-align: center;
      padding-top: 40px;
    }

    body {
        {% if override_back_color %}
            background-color: {{override_back_color}};
        {% else %}
            background-color: #f2f6f9;
        {% endif %}
    }

    a.button{
        color: #fff;
        background-color: #15003e;
        box-shadow: 0px 2px rgba(0, 0, 0, 0.5);
        padding: 6px 20px;
        font-size: 14px;
        line-height: 1.5;
        text-align: center;
        text-decoration: none;
    }

    #logo {
        vertical-align: middle;
        display: inline-block;
        max-height: 120px;
        max-width: 100%;
    }

    #grow-oss {
        display: inline-block;
        max-width: 100%;
    }

    #header {
        height: 200px;
    }
    #header, #footer {
        color: white;
        background-color: #15003e;
        align-content: center;
        text-align: center;
        padding: 2em;
    }

    #copyright, #legal-contact {
        padding-top: 0.5em;
    }

    @media screen and (min-width: 35.5em) {
        .social-img {
            max-height: 50px;
            max-width: 50px;
        }
    }
    @media screen and (max-width: 35.5em) {
        .social-img {
            max-height: 45px;
            max-width: 45px;
        }
    }

    a {
        color: #70b2ff;
        text-decoration: none;
    }
    p, a, span, ul, ol, li{
        font-size: 14px;
        letter-spacing: 0.1em;
        line-height: 18px;
    }

    .centered-contents {
        text-align: center;
    }

    .primary-content {
        padding: 2em;
        background-color: white;
    }
    @media screen and (min-width: 35.5em) {
        .primary-content {
            margin-left: 20%;
            margin-right: 20%;
        }
    }
    @media screen and (min-width: 48em) {
        .primary-content {
            margin-left: 10%;
            margin-right: 10%;
        }
    }
    @media screen and (max-width: 48em) {
        .primary-content {
            margin-left: 0;
            margin-right: 0;
        }
    }
</style>

<body>
<<<<<<< HEAD
    {% if not hide_header %}
    <div id="header">
        <a href="https://gitcoin.co">
            <span style="display: inline-block;height: 100%;vertical-align: middle;"></span><img id="logo" src="{% static "v2/images/logo_large.png" %}" alt="Gitcoin Logo" title="Gitcoin Logo">
        </a>
    </div>
    {% endif %}

    <div class="primary-content centered-contents">
        {% block content %}
        {% endblock %}
        <img id="grow-oss" src="{% static "v2/images/grow_open_source_new.png" %}" alt="Gitcoin Open Source" title="Grow Open Source Image">
    </div>

    <div id="footer" class="centered-contents">
        <div>
            <a href="https://www.twitter.com/GetGitcoin"><img class="social-img" src="{% static "v2/images/social/twitter_new.png" %}"></a>

            <a href="https://www.medium.com/gitcoin"><img class="social-img" src="{% static "v2/images/social/medium_new.png" %}"></a>

            <a href="https://www.facebook.com/GetGitcoin"><img class="social-img" src="{% static "v2/images/social/facebook_new.png" %}"></a>

            <a href="https://reddit.com/r/gitcoincommunity"><img class="social-img" src="{% static "v2/images/social/reddit_new.png" %}"></a>

            <a href="https://gitcoin.co/slack"><img class="social-img" src="{% static "v2/images/social/slack_new.png" %}"></a>
        </div>
        <div>
            <div id="copyright">
                <p>
                    <span>Copyright &copy; 2018 Gitcoin, All rights reserved.</span>
                </p>
            </div>
            <div id="legal-contact">
                <p>
                    Want to change how you receive these emails?
                    <br>
                    You can update your <a href="https://gitcoin.co/email/settings/{{subscriber_id}}">preferences</a> or <a href="https://gitcoin.co/email/settings/{{subscriber_id}}">unsubscribe</a> from this list.
                </p>
            </div>
        </div>
    </div>
=======
<table cellspacing="0" cellpadding="0" border="0" id="container_table">
    <tr>
        <td valign="top" class="body {% if  hide_header %} hide_header {%endif%}">
            {% if not hide_header %}
            <table cellpadding="0" cellspacing="0" border="0" align="center" id="email_header">
                <tr>
                    <td width="600" valign="middle" id="logo">
                        <a href="https://gitcoin.co">
                            <img src="{% static "v2/images/logo_black_med.png" %}" width=414 height=142 alt="Gitcoin" title="Gitcoin">
                        </a>
                    </td>
                </tr>
            </table>
            {% endif %}
            <table cellpadding="0" cellspacing="0" border="0" align="center" id="wrapper">
                <tr>
                    <td width="600" valign="top" align="center" class="primary_content">

                    {% block content %}
                    {% endblock %}
                    </td>
                </tr>
            </table>
            <table cellpadding="0" cellspacing="0" border="0" align="center" id="footer" style="">
                <tr>
                    <td id="legal_contact" width="300" valign="middle">
                        <a href="https://gitcoin.co/terms">
                            <span>{% trans "Terms &amp; Conditions" %}</span>
                        </a> |
                        <a href="https://gitcoin.co/email/settings/{{subscriber_id}}">
                            <span>{% trans "Unsubscribe" %}</span>
                        </a> |
                        <a href="mailto:support@gitcoin.co">
                            <span>{% trans "Contact" %}</span>
                        </a>
                    </td>
                    <td width="300" valign="middle" id="copyright">
                        <p>
                            <span>&copy; {% now "Y" %} Gitcoin Core, Inc.</span>
                        </p>
                    </td>
                </tr>
            </table>

        </td>
    </tr>
    <tr id="social">
        <td>
            <table cellspacing="0" cellpadding="0" border="0" align="center">
                <td align="center" width="45" valign="top" class="mainContent">
                    <a href="https://www.medium.com/gitcoin">
                        <img height="30" width="30" src="{% static "v2/images/social/medium.png" %}">
                    </a>
                </td>
                <td align="center" width="45" valign="top" class="mainContent">
                    <a href="https://www.facebook.com/GetGitcoin">
                        <img height="30" width="30" src="{% static "v2/images/social/facebook.png" %}">
                    </a>
                </td>
                <td align="center" width="45" valign="top" class="mainContent">
                    <a href="https://www.twitter.com/GetGitcoin">
                        <img height="30" width="30" src="{% static "v2/images/social/twitter.png" %}">
                    </a>
                </td>
                <td align="center" width="45" valign="top" class="mainContent">
                    <a href="https://reddit.com/r/gitcoincommunity">
                        <img height="30" width="30" src="{% static "v2/images/social/reddit-light.png" %}">
                    </a>
                </td>
                <td align="center" width="45" valign="top" class="mainContent">
                    <a href="https://gitcoin.co/slack">
                        <img height="30" width="30" src="{% static "v2/images/social/slack.png" %}">
                    </a>
                </td>
                <td align="center" width="45" valign="top" class="mainContent">
                    <a href="https://gitcoin.co/">
                        <img height="30" width="30" src="{% static "v2/images/social/web.png" %}">
                    </a>
                </td>
            </table>
        </td>
    </tr>
</table>
<!-- End of wrapper table -->
>>>>>>> f912f7d9
</body>
</html><|MERGE_RESOLUTION|>--- conflicted
+++ resolved
@@ -156,7 +156,6 @@
 </style>
 
 <body>
-<<<<<<< HEAD
     {% if not hide_header %}
     <div id="header">
         <a href="https://gitcoin.co">
@@ -186,103 +185,17 @@
         <div>
             <div id="copyright">
                 <p>
-                    <span>Copyright &copy; 2018 Gitcoin, All rights reserved.</span>
+                    <span>&copy; {% now "Y" %} Gitcoin Core, Inc. {% trans "All rights reserved." %}</span>
                 </p>
             </div>
             <div id="legal-contact">
                 <p>
-                    Want to change how you receive these emails?
+                    {% trans "Want to change how you receive these emails?" %}
                     <br>
-                    You can update your <a href="https://gitcoin.co/email/settings/{{subscriber_id}}">preferences</a> or <a href="https://gitcoin.co/email/settings/{{subscriber_id}}">unsubscribe</a> from this list.
+                    {% trans "You can update your" %} <a href="https://gitcoin.co/email/settings/{{subscriber_id}}">{% trans "preferences" %}</a> % trans "or" %} <a href="https://gitcoin.co/email/settings/{{subscriber_id}}">% trans "unsubscribe" %}</a> % trans "from this list." %}
                 </p>
             </div>
         </div>
     </div>
-=======
-<table cellspacing="0" cellpadding="0" border="0" id="container_table">
-    <tr>
-        <td valign="top" class="body {% if  hide_header %} hide_header {%endif%}">
-            {% if not hide_header %}
-            <table cellpadding="0" cellspacing="0" border="0" align="center" id="email_header">
-                <tr>
-                    <td width="600" valign="middle" id="logo">
-                        <a href="https://gitcoin.co">
-                            <img src="{% static "v2/images/logo_black_med.png" %}" width=414 height=142 alt="Gitcoin" title="Gitcoin">
-                        </a>
-                    </td>
-                </tr>
-            </table>
-            {% endif %}
-            <table cellpadding="0" cellspacing="0" border="0" align="center" id="wrapper">
-                <tr>
-                    <td width="600" valign="top" align="center" class="primary_content">
-
-                    {% block content %}
-                    {% endblock %}
-                    </td>
-                </tr>
-            </table>
-            <table cellpadding="0" cellspacing="0" border="0" align="center" id="footer" style="">
-                <tr>
-                    <td id="legal_contact" width="300" valign="middle">
-                        <a href="https://gitcoin.co/terms">
-                            <span>{% trans "Terms &amp; Conditions" %}</span>
-                        </a> |
-                        <a href="https://gitcoin.co/email/settings/{{subscriber_id}}">
-                            <span>{% trans "Unsubscribe" %}</span>
-                        </a> |
-                        <a href="mailto:support@gitcoin.co">
-                            <span>{% trans "Contact" %}</span>
-                        </a>
-                    </td>
-                    <td width="300" valign="middle" id="copyright">
-                        <p>
-                            <span>&copy; {% now "Y" %} Gitcoin Core, Inc.</span>
-                        </p>
-                    </td>
-                </tr>
-            </table>
-
-        </td>
-    </tr>
-    <tr id="social">
-        <td>
-            <table cellspacing="0" cellpadding="0" border="0" align="center">
-                <td align="center" width="45" valign="top" class="mainContent">
-                    <a href="https://www.medium.com/gitcoin">
-                        <img height="30" width="30" src="{% static "v2/images/social/medium.png" %}">
-                    </a>
-                </td>
-                <td align="center" width="45" valign="top" class="mainContent">
-                    <a href="https://www.facebook.com/GetGitcoin">
-                        <img height="30" width="30" src="{% static "v2/images/social/facebook.png" %}">
-                    </a>
-                </td>
-                <td align="center" width="45" valign="top" class="mainContent">
-                    <a href="https://www.twitter.com/GetGitcoin">
-                        <img height="30" width="30" src="{% static "v2/images/social/twitter.png" %}">
-                    </a>
-                </td>
-                <td align="center" width="45" valign="top" class="mainContent">
-                    <a href="https://reddit.com/r/gitcoincommunity">
-                        <img height="30" width="30" src="{% static "v2/images/social/reddit-light.png" %}">
-                    </a>
-                </td>
-                <td align="center" width="45" valign="top" class="mainContent">
-                    <a href="https://gitcoin.co/slack">
-                        <img height="30" width="30" src="{% static "v2/images/social/slack.png" %}">
-                    </a>
-                </td>
-                <td align="center" width="45" valign="top" class="mainContent">
-                    <a href="https://gitcoin.co/">
-                        <img height="30" width="30" src="{% static "v2/images/social/web.png" %}">
-                    </a>
-                </td>
-            </table>
-        </td>
-    </tr>
-</table>
-<!-- End of wrapper table -->
->>>>>>> f912f7d9
 </body>
 </html>