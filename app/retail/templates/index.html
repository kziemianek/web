--- conflicted
+++ resolved
@@ -56,11 +56,7 @@
                     <li class="animated fadeInLeftShort ">
                         <img src="{% static "v2/images/why-different/heart.jpg" %}" />
                         <div class="font-bigger-2 font-italic">3. It's a mission.</div>
-<<<<<<< HEAD
-                        <div class="font-smaller-1">Our mission is to "Grow Open Source". <a href="/mission">Read more</a></div>
-=======
-                        <div class="font-smaller-1">Our mission is to "Push Open Source Forward". <a href="{% url "mission" %}">Read more</a></div>
->>>>>>> 7bb17db4
+                        <div class="font-smaller-1">Our mission is to "Grow Open Source". <a href="{% url "mission" %}">Read more</a></div>
                     </li>
                 </ol>
             </div>
