--- conflicted
+++ resolved
@@ -210,16 +210,14 @@
 SECURE_HSTS_PRELOAD = True
 SECURE_HSTS_SECONDS = 3600
 
-<<<<<<< HEAD
 # Faucet App config
 FAUCET_AMOUNT = .003
-=======
+
 # Github
 GITHUB_API_BASE_URL = 'https://api.github.com'
 GITHUB_AUTH_BASE_URL = 'https://github.com/login/oauth/authorize'
 GITHUB_TOKEN_URL = 'https://github.com/login/oauth/access_token'
 GITHUB_SCOPE = 'read:user,user:email,read:org'
->>>>>>> 822a274e
 
 # List of github usernames to not count as comments on an issue
 IGNORE_COMMENTS_FROM = ['gitcoinbot', ]
