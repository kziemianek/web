--- conflicted
+++ resolved
@@ -48,7 +48,6 @@
     return repo_data
 
 
-<<<<<<< HEAD
 def get_profile(handle, sync=True):
     data = {}
     if sync:
@@ -56,6 +55,7 @@
         is_error = 'name' not in data.keys() 
         if is_error:
             # print("- error main")
+            rollbar.report_message('Failed to fetch github username', 'warning', extra_data=data)
             return
 
     repos_data = {}
@@ -69,49 +69,24 @@
     handle = other_profiles.first().handle if other_profiles.exists() else handle
 
     # store the org info in postgres
-    org, _ = Profile.objects.get_or_create(
-        handle=handle,
-        defaults={
+
+    try:
+        defaults = {
             'last_sync_date': timezone.now(),
-            'data': data,
-            'repos_data': repos_data,
-            },
-        )
-    org.handle = handle
-    if sync:
-        org.data = data
-        org.repos_data = repos_data
-    org.save()
-    # print("- updated")
-    return org
-=======
-def sync_profile(handle):
-    data = get_user(handle)
-    is_error = 'name' not in data.keys()
-    if is_error:
-        print("- error main")
-        rollbar.report_message('Failed to fetch github username', 'warning', extra_data=data)
-        return None
-
-    repos_data = get_user(handle, '/repos')
-    repos_data = sorted(repos_data, key=lambda repo: repo['stargazers_count'], reverse=True)
-    repos_data = [add_contributors(repo_data) for repo_data in repos_data]
-
-    # store the org info in postgres
-    try:
+        }
+        if sync:
+            defaults['data'] = data
+            defaults['repos_data'] = repos_data
         profile, created = Profile.objects.update_or_create(
             handle=handle,
-            defaults={
-                'last_sync_date': timezone.now(),
-                'data': data,
-                'repos_data': repos_data,
-            })
+            defaults=defaults
+            )
         print("Profile:", profile, "- created" if created else "- updated")
+        return profile
     except Exception as e:
         logger.error(e)
         return None
-    return profile
->>>>>>> 03a8c2b2
+
 
 
 def fetch_last_email_id(email_id, password, host='imap.gmail.com', folder='INBOX'):
