--- conflicted
+++ resolved
@@ -128,11 +128,7 @@
                         ['damos_hair-back', 'damos_hair-front'], ['long_swoosh-back', 'long_swoosh-front'],
                         ['None', 'mohawk'], ['None', 'mohawk_inverted'], ['None', 'spikey'], ['None', 'mickey_hair'],
                         ['None', 'modernhair_1'], ['None', 'modernhair_2'], ['modernhair_3-back', 'modernhair_3-front'],
-<<<<<<< HEAD
-                        ['None', 'womenhair'], ['None', 'womanhair'], ['None', 'womanhair1']
-=======
                         ['None', 'womenhair'], ['None', 'womanhair']
->>>>>>> 1af331ad
                         ),
             'paid_options': {},
         }, {
