# -*- coding: utf-8 -*-
"""Define the Avatar utilities.

Copyright (C) 2018 Gitcoin Core

This program is free software: you can redistribute it and/or modify
it under the terms of the GNU Affero General Public License as published
by the Free Software Foundation, either version 3 of the License, or
(at your option) any later version.

This program is distributed in the hope that it will be useful,
but WITHOUT ANY WARRANTY; without even the implied warranty of
MERCHANTABILITY or FITNESS FOR A PARTICULAR PURPOSE. See the
GNU Affero General Public License for more details.

You should have received a copy of the GNU Affero General Public License
along with this program. If not, see <http://www.gnu.org/licenses/>.

"""
import logging
import os
import re
from io import BytesIO
from secrets import token_hex
from tempfile import NamedTemporaryFile

from django.conf import settings
from django.http import HttpResponse, JsonResponse
from django.template import loader

import pyvips
import requests
from git.utils import get_user
from PIL import Image, ImageOps
from pyvips.error import Error as VipsError
from svgutils import transform
from svgutils.compose import SVG, Figure, Line

AVATAR_BASE = 'assets/other/avatars/'
COMPONENT_BASE = 'assets/v2/images/avatar/'

logger = logging.getLogger(__name__)


def get_avatar_context_for_user(user):
    from revenue.models import DigitalGoodPurchase
    purchases = DigitalGoodPurchase.objects.filter(from_name=user.username, purchase__type='avatar', ).send_success()

    context = get_avatar_context()
    context['has_purchased_everything_package'] = purchases.filter(purchase__option='all').exists()
    for i in range(0, len(context['sections'])):
        purchase_objs = purchases.filter(purchase__option=context['sections'][i]['name'])
        if context['has_purchased_everything_package']:
            context['sections'][i]['purchases'] = [obj for obj in context['sections'][i]['options']]
        else:
            context['sections'][i]['purchases'] = [obj.purchase['value'] for obj in purchase_objs]

    return context


def get_avatar_context():
    return {
        'defaultSkinTone': 'AE7242',
        'defaultHairColor': '000000',
        'defaultClothingColor': 'CCCCCC',
        'defaultBackground': '25E899',
        'optionalSections': ['HairStyle', 'FacialHair', 'Accessories'],
        'sections': [
            {
                'name': 'Head',
                'title': 'Pick head shape',
                'options': ('0', '1', '2', '3', '4'),
                'paid_options': {}
            },
            {
                'name': 'Makeup',
                'title': 'Pick a makeup style',
                'options': (
                    'ziggy-stardust', 'bolt', 'star2', 'kiss', 'blush', 'eyeliner-green', 'eyeliner-teal',
                    'eyeliner-pink', 'eyeliner-red', 'eyeliner-blue', 'star',
                ),
                'paid_options': {
                    'ziggy-stardust': 0.02,
                    'bolt': 0.01,
                    'star': 0.01,
                    'kiss': 0.02,
                },
            },
            {
                'name': 'Eyes',
                'title': 'Pick eyes shape',
                'options': ('0', '1', '2', '3', '4', '5', '6'),
                'paid_options': {},
            }, {
                'name': 'Nose',
                'title': 'Pick nose shape',
                'options': ('0', '1', '2', '3', '4'),
                'paid_options': {},
            }, {
                'name': 'Mouth',
                'title': 'Pick mouth shape',
                'options': ('0', '1', '2', '3', '4'),
                'paid_options': {},
            },
            {
                'name': 'Ears',
                'title': 'Pick ears shape',
                'options': ('0', '1', '2', '3', 'Spock'),
                'paid_options': {
                    'Spock': 0.01,
                },
            },
            {
                'name': 'Clothing',
                'title': 'Pick your clothing',
                'options': (
                    'cardigan', 'hoodie', 'knitsweater', 'plaid', 'shirt', 'shirtsweater', 'spacecadet', 'suit',
                    'ethlogo', 'cloak', 'robe', 'pjs', 'elf_inspired', 'business_suit', 'suspender', 'gitcoinpro',
                ),
                'paid_options': {
                    'robe': 0.01,
                    'cloak': 0.01,
                    'spacecadet': 0.01,
                },
            },
            {
                'name': 'Hair Style',
                'title': 'Pick a hairstyle',
                'options': (['None', '0'], ['None', '1'], ['None', '2'], ['None', '3'], ['None', '4'], ['5', 'None'], [
                    '6-back', '6-front'
                ], ['7-back', '7-front'], ['8-back', '8-front'], ['9-back', '9-front'], ['None', '10'], [
                    'damos_hair-back', 'damos_hair-front'
                ], ['long_swoosh-back', 'long_swoosh-front'], ['None', 'mohawk'], ['None', 'mohawk_inverted'],
                            ['None', 'spikey'], ['None', 'mickey_hair'], ['None',
                                                                          'modernhair_1'], ['None', 'modernhair_2'],
                            ['modernhair_3-back', 'modernhair_3-front'], ['None', 'womenhair'], ['None', 'womanhair'], [
                                'None', 'womanhair1'
                            ], ['None', 'womanhair2'], ['None', 'womanhair3'], ['None',
                                                                                'womanhair4'], ['None', 'womanhair5'], [
                                                                                'None', 'man-hair']),
                'paid_options': {},
            },
            {
                'name': 'Facial Hair',
                'title': 'Pick a facial hair style',
                'options': (
                    'Mustache-0', 'Mustache-1', 'Mustache-2', 'Mustache-3', 'Beard-0', 'Beard-1', 'Beard-2', 'Beard-3',
                ),
                'paid_options': {},
            },
            {
                'name': 'Accessories',
                'title': 'Pick your accessories',
                'options': (['Glasses-0'], ['Glasses-1'], ['Glasses-2'], ['Glasses-3'], ['Glasses-4'], [
                    'HatShort-backwardscap'
                ], ['HatShort-redbow'], ['HatShort-yellowbow'], ['HatShort-ballcap'], ['HatShort-cowboy'], [
                    'HatShort-superwoman-tiara'
                ], ['HatShort-headdress'], ['HatShort-headphones'], ['HatShort-shortbeanie'], ['HatShort-tallbeanie'], [
                    'HatShort-bunnyears'
                ], ['HatShort-menorah'], ['HatShort-pilgrim'], ['HatShort-santahat'], ['HatShort-elfhat'], [
                    'Earring-0'
                ], ['Earring-1'], ['EarringBack-2', 'Earring-2'], ['Earring-3'], ['Earring-4'], ['Earring-5'], [
                    'Masks-jack-o-lantern'
                ], ['Masks-guy-fawkes'], ['Masks-bunny'], ['Masks-blackpanther'], ['Masks-jack-o-lantern-lighted'], [
                    'Masks-wolverine_inspired'
                ], ['Masks-captain_inspired'], ['Masks-alien'], ['Extras-Parrot'], ['Extras-wonderwoman_inspired'], [
                    'Extras-santa_inspired'
                ], ['Extras-reindeer'], ['Masks-gitcoinbot'], ['Extras-tattoo'], ['Masks-batman_inspired'], [
                    'Masks-eye-patch'
                ], ['Masks-flash_inspired'], ['Masks-deadpool_inspired'], ['Masks-darth_inspired'],
                            ['Masks-spiderman_inspired'], ['Glasses-5'], ['Glasses-geordi-visor'], 
<<<<<<< HEAD
                            ['Masks-funny_face'], ['Masks-carnival'],
=======
                            ['Masks-funny_face'], ['Masks-viking'], ['Masks-construction_helmet'], 
                            ['Glasses-6'], ['HatShort-green'], ['Earring-6'], ['Extras-necklace'], 
>>>>>>> 5e565f5d
                            ),
                'paid_options': {
                    'Extras-Parrot': 0.01,
                    'Masks-batman': 0.02,
                },
            },
            {
                'name': 'Background',
                'title': 'Pick a background color',
                'options': (
                    '25E899', '9AB730', '00A55E', '3FCDFF', '3E00FF', '8E2ABE', 'D0021B', 'F9006C', 'FFCE08', 'F8E71C',
                    '15003E', 'FFFFFF',
                ),
                'paid_options': {},
            },
            {
                'name': 'Wallpaper',
                'title': 'Pick some swag for your back',
                'options': (
                    'anchors', 'circuit', 'jigsaw', 'lines', 'gears', 'clouds', 'signal', 'polka_dots',
                    'polka_dots_black', 'squares', 'shapes', 'sunburst', 'sunburst_pastel', 'rainbow',
                ),
                'paid_options': {
                    'sunburst_pastel': 0.01,
                    'rainbow': 0.01,
                },
            }
        ],
    }


def get_upload_filename(instance, filename):
    salt = token_hex(16)
    file_path = os.path.basename(filename)
    return f"avatars/{getattr(instance, '_path', '')}/{salt}/{file_path}"


def get_svg_templates():
    """Get the SVG templates for all avatar categories."""
    template_data = {
        'accessories': {
            'earring': [],
            'glasses': [],
            'hat': [],
            'masks': [],
            'extras': [],
        },
        'clothing': [],
        'ears': [],
        'eyes': [],
        'facial_hair': {
            'beard': [],
            'mustache': []
        },
        'hair': [],
        'head': [],
        'makeup': [],
        'mouth': [],
        'nose': [],
        'wallpaper': []
    }

    for category in template_data:
        path = f'avatar/templates/{category}'
        template_list = os.listdir(path)

        if isinstance(template_data[category], dict):
            for item in template_data[category]:
                inner_path = f'{path}/{item}'
                template_data[category][item] = os.listdir(inner_path)
        else:
            template_data[category] = template_list
    return template_data


def get_svg_template(category, item, primary_color, secondary_color=''):
    context = {'primary_color': primary_color}
    if secondary_color:
        context['secondary_color'] = secondary_color
    category = category.lower()
    item = item.lower()
    component_template = loader.get_template(f'{category}/{item}.txt')
    return component_template.render(context)


def build_avatar_component(path, icon_size=None, avatar_size=None):
    from .models import BaseAvatar
    icon_size = icon_size or BaseAvatar.ICON_SIZE
    avatar_component_size = avatar_size or (899.2, 1415.7)
    scale_factor = icon_size[1] / avatar_component_size[1]
    x_to_center = (icon_size[0] / 2) - ((avatar_component_size[0] * scale_factor) / 2)
    svg = SVG(f'{COMPONENT_BASE}{path}')
    if path.startswith('Wallpaper') or path.startswith('Makeup'):
        src = transform.fromfile(f'{COMPONENT_BASE}{path}')

        if src.width is not None:
            src_width = float(re.sub('[^0-9]', '', src.width))
        else:
            src_width = 900

        if src.height is not None:
            src_height = float(re.sub('[^0-9]', '', src.height))
        else:
            src_height = 1415
        scale_factor = icon_size[1] / src_height
        if path.startswith('Makeup'):
            scale_factor = scale_factor / 2

        svg = svg.scale(scale_factor)
        if path.startswith('Makeup'):
            x_to_center = (icon_size[0] / 2) - ((src_width * scale_factor) / 2)
            svg = svg.move(x_to_center, src_height * scale_factor / 2)

    if not path.startswith('Wallpaper') and not path.startswith('Makeup'):
        svg = svg.scale(scale_factor)
        svg = svg.move(x_to_center, 0)
    return svg


def build_temporary_avatar_component(
    icon_size=None,
    avatar_size=None,
    primary_color='#18C708',
    secondary_color='#FFF',
    component_type='cardigan',
    component_category='clothing'
):
    from .models import BaseAvatar
    icon_size = icon_size or BaseAvatar.ICON_SIZE
    avatar_component_size = avatar_size or (899.2, 1415.7)
    scale_factor = icon_size[1] / avatar_component_size[1]
    x_to_center = (icon_size[0] / 2) - ((avatar_component_size[0] * scale_factor) / 2)
    payload = {
        'category': component_category,
        'item': component_type,
        'primary_color': primary_color,
        'secondary_color': secondary_color
    }
    with NamedTemporaryFile(mode='w+') as tmp:
        svg_data = get_svg_template(**payload)
        tmp.write(str(svg_data))
        tmp.seek(0)
        svg = SVG(tmp.name).scale(scale_factor).move(x_to_center, 0)
    return svg


def build_avatar_svg(svg_path='avatar.svg', line_color='#781623', icon_size=None, payload=None, temp=False):
    from .models import BaseAvatar
    icon_size = icon_size or BaseAvatar.ICON_SIZE
    icon_width = icon_size[0]
    icon_height = icon_size[1]

    if payload is None:
        # Sample payload
        payload = {
            'background_color': line_color,
            'icon_size': BaseAvatar.ICON_SIZE,
            'avatar_size': None,
            'skin_tone': '#3F2918',
            'ears': {
                'item_type': '0',
            },
            'clothing': {
                'primary_color': '#18C708',
                'item_type': 'cardigan',
            },
            'head': {
                'item_type': '0',
            },
            'hair': {
                'primary_color': '#29F998',
                'item_type': '0',
            },
            'mouth': '0',
            'nose': '0',
            'eyes': '0',
            'wallpaper': None
        }

    # Build the list of avatar components
    components = [
        icon_width, icon_height,
        Line([(0, icon_height / 2), (icon_width, icon_height / 2)],
             width=f'{icon_height}px',
             color=payload.get('background_color')),
    ]

    customizable_components = ['clothing', 'ears', 'head', 'hair']
    flat_components = ['eyes', 'mouth', 'nose', 'wallpaper']
    multi_components = ['accessories']

    for component in customizable_components:
        if component in payload:
            primary_color = payload.get(component, {}).get('primary_color') or payload.get('skin_tone')
            components.append(
                build_temporary_avatar_component(
                    component_category=component,
                    component_type=payload.get(component, {}).get('item_type', 'cardigan'),
                    primary_color=primary_color,
                )
            )

    for component in flat_components:
        if component in payload:
            components.append(
                build_avatar_component(f"{component.title()}/{payload.get(component, '0')}.svg", icon_size)
            )

    for component in multi_components:
        if component in payload:
            components.append(build_avatar_component(f"{component.title()}/{payload.get(component)}"))

    final_avatar = Figure(*components)

    if temp:
        return final_avatar
    result_path = f'{COMPONENT_BASE}{svg_path}'
    final_avatar.save(result_path)
    return result_path


def handle_avatar_payload(body):
    """Handle the Avatar payload."""
    avatar_dict = {}
    valid_component_keys = [
        'Beard', 'Clothing', 'Earring', 'EarringBack', 'Ears', 'Eyes', 'Glasses', 'Masks', 'HairLong', 'HairShort',
        'HatLong', 'HatShort', 'Head', 'Mouth', 'Mustache', 'Nose', 'Extras', 'Wallpaper', 'Makeup'
    ]
    valid_color_keys = ['Background', 'ClothingColor', 'HairColor', 'SkinTone']
    for k, v in body.items():
        if v and k in valid_component_keys:
            component_type, svg_asset = v.lstrip(f'{settings.STATIC_URL}v2/images/avatar/').split('/')
            avatar_dict[k] = {'component_type': component_type, 'svg_asset': svg_asset, }
        elif v and k in valid_color_keys:
            avatar_dict[k] = v
    return avatar_dict


def get_avatar(_org_name):
    avatar = None
    filename = f"{_org_name}.png"
    filepath = AVATAR_BASE + filename
    if _org_name == 'gitcoinco':
        filepath = AVATAR_BASE + '../../v2/images/helmet.png'
    try:
        avatar = Image.open(filepath, 'r').convert("RGBA")
    except (IOError, FileNotFoundError):
        remote_user = get_user(_org_name)
        if not remote_user.get('avatar_url', False):
            return JsonResponse({'msg': 'invalid user'}, status=422)
        remote_avatar_url = remote_user['avatar_url']

        r = requests.get(remote_avatar_url, stream=True)
        chunk_size = 20000
        with open(filepath, 'wb') as fd:
            for chunk in r.iter_content(chunk_size):
                fd.write(chunk)
        avatar = Image.open(filepath, 'r').convert("RGBA")

        # make transparent
        datas = avatar.getdata()

        new_data = []
        for item in datas:
            if item[0] == 255 and item[1] == 255 and item[2] == 255:
                new_data.append((255, 255, 255, 0))
            else:
                new_data.append(item)

        avatar.putdata(new_data)
        avatar.save(filepath, "PNG")
    return filepath


def add_gitcoin_logo_blend(avatar, icon_size):
    # setup
    sub_avatar_size = 50
    sub_avatar_offset = (165, 165)

    # get image for sub avatar
    gitcoin_filepath = get_avatar('gitcoinco')
    gitcoin_avatar = Image.open(gitcoin_filepath, 'r').convert("RGBA")
    gitcoin_avatar = ImageOps.fit(gitcoin_avatar, (sub_avatar_size, sub_avatar_size), Image.ANTIALIAS)

    # build new avatar
    img2 = Image.new("RGBA", icon_size)
    img2.paste(gitcoin_avatar, sub_avatar_offset)

    # blend these two images together
    img = Image.new("RGBA", avatar.size, (255, 255, 255))
    img = Image.alpha_composite(img, avatar)
    img = Image.alpha_composite(img, img2)

    return img


def get_err_response(request, blank_img=False):
    from .views import handle_avatar
    if not blank_img:
        return handle_avatar(request, 'Self')

    could_not_find = Image.new('RGBA', (1, 1), (0, 0, 0, 0))
    err_response = HttpResponse(content_type="image/jpeg")
    could_not_find.save(err_response, "PNG")
    return err_response


def get_user_github_avatar_image(handle):
    remote_user = get_user(handle)
    avatar_url = remote_user.get('avatar_url')
    if not avatar_url:
        return None
    from .models import BaseAvatar
    temp_avatar = get_github_avatar_image(avatar_url, BaseAvatar.ICON_SIZE)
    if not temp_avatar:
        return None
    return temp_avatar


def get_github_avatar_image(url, icon_size):
    response = requests.get(url)
    img = Image.open(BytesIO(response.content)).convert('RGBA')
    return ImageOps.fit(img, icon_size, Image.ANTIALIAS)


def get_temp_image_file(image):
    """Fetch an image from a remote URL and hold in temporary IO.

    Args:
        url (str): The remote image URL.

    Returns:
        BytesIO: The temporary BytesIO containing the image.

    """
    temp_io = None
    try:
        temp_io = BytesIO()
        image.save(temp_io, format='PNG')
    except Exception as e:
        logger.error(e)
    return temp_io


def svg_to_png(svg_content, width=100, height=100, scale=1):
    print('creating svg with pyvips')
    png = svg_to_png_pyvips(svg_content, scale=scale)
    if not png:
        print("failed; using inkscape")
        return svg_to_png_inkscape(svg_content, height=height, width=width)
    return png


def svg_to_png_pyvips(svg_content, scale=1):
    input_fmt = 'svg'
    output_fmt = 'png'
    try:
        obj_data = svg_content
        try:
            image = pyvips.Image.new_from_buffer(obj_data, f'.svg', scale=scale)
        except Exception as e:
            logger.debug(
                'got an exception trying to create a new image from a svg, usually this means that librsvg2 is not installed'
            )
            logger.debug(e)
            logger.debug(
                'retrying with out the scale parameter... which should work as long as imagemagick is installed'
            )
            image = pyvips.Image.new_from_buffer(obj_data, f'.svg')
        return BytesIO(image.write_to_buffer(f'.{output_fmt}'))
    except VipsError:
        pass
    except Exception as e:
        logger.error(
            'Exception encountered in convert_img - Error: (%s) - input: (%s) - output: (%s)', str(e), input_fmt,
            output_fmt
        )
    return None


def svg_to_png_inkscape(svg_content, width=333, height=384):
    import subprocess  # May want to use subprocess32 instead
    input_file = 'static/tmp/input.svg'
    output_file = 'static/tmp/output.png'

    text_file = open(input_file, "w")
    content = svg_content
    if type(content) == bytes:
        content = svg_content.decode('utf-8')
    text_file.write(content)
    text_file.close()

    cmd_list = [
        '/usr/bin/inkscape', '-z', '--export-png', output_file, '--export-width', f"{width}", '--export-height',
        f"{height}", input_file
    ]
    print(" ".join(cmd_list))
    p = subprocess.Popen(cmd_list, stdout=subprocess.PIPE, stderr=subprocess.PIPE)
    out, err = p.communicate()
    if p.returncode:
        print('Inkscape error: ' + (err or '?'))

    with open(output_file, 'rb') as fin:
        return BytesIO(fin.read())


def convert_img(obj, input_fmt='svg', output_fmt='png'):
    """Convert the provided buffer to another format.

    Args:
        obj (File): The File/ContentFile object.
        input_fmt (str): The input format. Defaults to: svg.
        output_fmt (str): The output format. Defaults to: png.

    Exceptions:
        Exception: Cowardly catch blanket exceptions here, log it, and return None.

    Returns:
        BytesIO: The BytesIO stream containing the converted File data.
        None: If there is an exception, the method returns None.

    """
    return svg_to_png(obj.read(), height=215, width=215)


def convert_wand(img_obj, input_fmt='png', output_fmt='svg'):
    """Convert an SVG to another format.

    Args:
        img_obj (File): The PNG or other image File/ContentFile.
        input_fmt (str): The input format. Defaults to: png.
        output_fmt (str): The output format. Defaults to: svg.

    Returns:
        BytesIO: The BytesIO stream containing the converted File data.
        None: If there is an exception, the method returns None.

    """
    from wand.image import Image as WandImage
    try:
        img_data = img_obj.read()
        with WandImage(blob=img_data, format=input_fmt) as _img:
            _img.format = output_fmt
            tmpfile_io = BytesIO()
            _img.save(file=tmpfile_io)
            return tmpfile_io
    except Exception as e:
        logger.error(
            'Exception encountered in convert_wand - Error: (%s) - input: (%s) - output: (%s)', str(e), input_fmt,
            output_fmt
        )
    return None


def dhash(image, hash_size=8):
    # https://blog.iconfinder.com/detecting-duplicate-images-using-python-cb240b05a3b6
    # Grayscale and shrink the image in one step.
    image = image.convert('L').resize((hash_size + 1, hash_size), Image.ANTIALIAS, )
    # Compare adjacent pixels.
    difference = []
    for row in range(hash_size):
        for col in range(hash_size):
            pixel_left = image.getpixel((col, row))
            pixel_right = image.getpixel((col + 1, row))
            difference.append(pixel_left > pixel_right)
    # Convert the binary array to a hexadecimal string.
    decimal_value = 0
    hex_string = []
    for index, value in enumerate(difference):
        if value:
            decimal_value += 2**(index % 8)
        if (index % 8) == 7:
            hex_string.append(hex(decimal_value)[2:].rjust(2, '0'))
            decimal_value = 0
    return ''.join(hex_string)<|MERGE_RESOLUTION|>--- conflicted
+++ resolved
@@ -169,12 +169,9 @@
                     'Masks-eye-patch'
                 ], ['Masks-flash_inspired'], ['Masks-deadpool_inspired'], ['Masks-darth_inspired'],
                             ['Masks-spiderman_inspired'], ['Glasses-5'], ['Glasses-geordi-visor'], 
-<<<<<<< HEAD
-                            ['Masks-funny_face'], ['Masks-carnival'],
-=======
                             ['Masks-funny_face'], ['Masks-viking'], ['Masks-construction_helmet'], 
                             ['Glasses-6'], ['HatShort-green'], ['Earring-6'], ['Extras-necklace'], 
->>>>>>> 5e565f5d
+                            ['Masks-carnival'],
                             ),
                 'paid_options': {
                     'Extras-Parrot': 0.01,
