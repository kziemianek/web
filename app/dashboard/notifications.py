--- conflicted
+++ resolved
@@ -1,22 +1,3 @@
-<<<<<<< HEAD
-=======
-# encoding=utf8
-import logging
-import random
-import re
-import sys
-from urlparse import urlparse
-
-from django.conf import settings
-
-import requests
-import twitter
-from app.github import post_issue_comment
-from slackclient import SlackClient
-
-reload(sys)
-sys.setdefaultencoding('utf8')
->>>>>>> 8e217ae6
 '''
     Copyright (C) 2017 Gitcoin Core 
 
