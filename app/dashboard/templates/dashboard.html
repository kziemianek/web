{% comment %}
    Copyright (C) 2017 Gitcoin Core

    This program is free software: you can redistribute it and/or modify
    it under the terms of the GNU Affero General Public License as published
    by the Free Software Foundation, either version 3 of the License, or
    (at your option) any later version.

    This program is distributed in the hope that it will be useful,
    but WITHOUT ANY WARRANTY; without even the implied warranty of
    MERCHANTABILITY or FITNESS FOR A PARTICULAR PURPOSE. See the
    GNU Affero General Public License for more details.

    You should have received a copy of the GNU Affero General Public License
    along with this program. If not, see <http://www.gnu.org/licenses/>.

{% endcomment %}
{% load i18n static %}
<!DOCTYPE html>
<html lang="en">

  <head>
    {% include 'shared/head.html' %}
    {% include 'shared/cards.html' %}
    <link rel="stylesheet" href={% static "v2/css/dashboard.css" %}>
    <link rel="stylesheet" href={% static "v2/css/tag.css" %}>
  </head>

  <body class="interior {{active}}">
    {% include 'shared/tag_manager_2.html' %}
    <div class="container-fluid header dash">
      {% include 'shared/nav.html' %}
    </div>
    <div id="onboard-dashboard" class="row hidden font-body">
      <div class="col-12 offset-md-1 col-md-9 offset-lg-3 col-lg-7">
        <h2 class="font-title">{% trans "Welcome to Gitcoin!" %}</h2>
        <h3 class="font-subheader">{% trans "We've found bounties that match your interest and experience" %}</h3>
        <p>{% trans "How it works" %}</p>
        <ul>
          <li>{% trans "Get Started with your first bounty ! Select on issue and click start work" %}</li>
          <li>{% trans "Ready for review ? Click submit work" %}</li>
          <li>{% trans "Not able to deliver the work on time ? Click stop work" %}</li>
        </ul>
        <p>{% trans "Need more help ? Checkout the starting guide" %}</p>
        <a id="onboard-alert" class="button button--primary" role="button" href="" target="">
          <span class="font-caption">{% trans "GOT IT !" %}</span>
        </a>
      </div>
    </div>
    <div class="row no-gutter">
      <div class="col-12 col-lg-3 col-xl-2 invisible" id="sidebar_container" style="background: #F2F6F9;">
        {% include 'shared/current_balance.html' %}
        {% include 'shared/sidebar_search.html' %}
      </div>

      <div class="col-12 col-lg-9 col-xl-10 body">
        <div class="container-fluid" id="bounties">
          <div id="dashboard-title" class="hidden">
            {% include 'shared/search_bar.html' %}
            <div class="row mt-2 mb-2">
              <div class="col-12 offset-lg-1 col-lg-10 title-row">
                <div class="col-12 col-md-5">
                  <span id="filter" class="font-title"></span>
                  <span id="matches" class="font-subheading"></span>
                </div>
                <div class="col-12 col-md-7 bounty-info" id="funding-info">
                </div>
              </div>
            </div>
          </div>
          <div class="row loading justify-content-center align-items-center loading_img">
            <img src="{% static "v2/images/loading_v2.gif" %}">
          </div>
          <div class="row nonefound" style="display:none;">
              <img src="{% static "v2/images/shrug_bot.png" %}">
              <h3>{% trans "No results found." %}</h3>
              <p>{% trans "Please try another query" %}</p>
              <p>- {% trans "or" %} -</p>
              <p>
                {% blocktrans %}<a href="#" class="save_search">save search</a>
                to be notified when results do appear.{% endblocktrans %}
              </p>
          </div>
        </div>
      </div>
    </div>

<<<<<<< HEAD
    {% include 'shared/result.html' %}
=======
    <!-- JSRender stuff -->
    <script id="result" type="text/x-jsrender">
      <div class="row result bounty_row [[:network]]" href="[[:action]]">
          [[if avatar_url]]
            <div class="avatar-container col-1 justify-content-center hide_min_viewport">
              <img src='[[:avatar_url]]' class='avatar'>
            </div>
          [[else]]
            <div class="avatar-container col-1 justify-content-center">
                <div class="experience [[:experience_level]]">&nbsp;</div>
            </div>
          [[/if]]
        <div class="col-12 col-md-8 d-flex flex-column">
          <div class="bounty-detail">
            <div class="title font-subheader">
              [[:title]]
            </div>
            <div class="bounty-summary col-12">
              [[if github_comments]]
                <div class="col-xs-1">
                  <img src={% static "v2/images/comment.svg" %}>
                  <span class="github-comment font-caption">[[:github_comments]]</span>
                </div>
              [[/if]]
              <div class="info font-caption">
                [[:p]]
              </div>
            </div>
          </div>
        </div>
        <div class="col-12 col-md-2 tags font-caption align-items-center">
          [[if network != 'mainnet']]
            <div class="tag network_warning">
              <p>
                <span>[[:network]]</span>
              </p>
            </div>
          [[/if]]
          <div class="tag token">
            <p>
              [[:rounded_amount]]
              <span>[[:token_name]]</span>
            </p>
          </div>
          [[if value_in_usdt]]
            <div class="tag usd">
              <p>
                [[:value_in_usdt]]
                <span>USD</span>
              </p>
            </div>
          [[/if]]
        </div>
      </div>
    </script>
>>>>>>> 7e82693e

    {% include 'shared/bottom_notification.html' %}
    {% include 'shared/analytics.html' %}
    {% include 'shared/footer_scripts.html' %}
    {% include 'shared/rollbar.html' %}
    {% include 'shared/footer.html' %}
    {% include 'shared/messages.html' %}

    <script src="{% static "v2/js/tokens.js" %}"></script>
    <script src="{% static "v2/js/pages/dashboard.js" %}"></script>
    <script src="{% static "v2/js/shared.js" %}"></script>
    <script>
        document.keywords = {{keywords | safe}};
    </script>
  </body>
</html><|MERGE_RESOLUTION|>--- conflicted
+++ resolved
@@ -85,65 +85,7 @@
       </div>
     </div>
 
-<<<<<<< HEAD
     {% include 'shared/result.html' %}
-=======
-    <!-- JSRender stuff -->
-    <script id="result" type="text/x-jsrender">
-      <div class="row result bounty_row [[:network]]" href="[[:action]]">
-          [[if avatar_url]]
-            <div class="avatar-container col-1 justify-content-center hide_min_viewport">
-              <img src='[[:avatar_url]]' class='avatar'>
-            </div>
-          [[else]]
-            <div class="avatar-container col-1 justify-content-center">
-                <div class="experience [[:experience_level]]">&nbsp;</div>
-            </div>
-          [[/if]]
-        <div class="col-12 col-md-8 d-flex flex-column">
-          <div class="bounty-detail">
-            <div class="title font-subheader">
-              [[:title]]
-            </div>
-            <div class="bounty-summary col-12">
-              [[if github_comments]]
-                <div class="col-xs-1">
-                  <img src={% static "v2/images/comment.svg" %}>
-                  <span class="github-comment font-caption">[[:github_comments]]</span>
-                </div>
-              [[/if]]
-              <div class="info font-caption">
-                [[:p]]
-              </div>
-            </div>
-          </div>
-        </div>
-        <div class="col-12 col-md-2 tags font-caption align-items-center">
-          [[if network != 'mainnet']]
-            <div class="tag network_warning">
-              <p>
-                <span>[[:network]]</span>
-              </p>
-            </div>
-          [[/if]]
-          <div class="tag token">
-            <p>
-              [[:rounded_amount]]
-              <span>[[:token_name]]</span>
-            </p>
-          </div>
-          [[if value_in_usdt]]
-            <div class="tag usd">
-              <p>
-                [[:value_in_usdt]]
-                <span>USD</span>
-              </p>
-            </div>
-          [[/if]]
-        </div>
-      </div>
-    </script>
->>>>>>> 7e82693e
 
     {% include 'shared/bottom_notification.html' %}
     {% include 'shared/analytics.html' %}
