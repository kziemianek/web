{% comment %}
  Copyright (C) 2018 Gitcoin Core

  This program is free software: you can redistribute it and/or modify
  it under the terms of the GNU Affero General Public License as published
  by the Free Software Foundation, either version 3 of the License, or
  (at your option) any later version.

  This program is distributed in the hope that it will be useful,
  but WITHOUT ANY WARRANTY; without even the implied warranty of
  MERCHANTABILITY or FITNESS FOR A PARTICULAR PURPOSE. See the
  GNU Affero General Public License for more details.

  You should have received a copy of the GNU Affero General Public License
  along with this program. If not, see <http://www.gnu.org/licenses/>.
{% endcomment %}
{% load i18n static %}
{% if github_handle %}
  <div class="nav-item dropdown">
    <a class="nav-link dropdown-toggle" href="#" id="navbarDropdown" role="button"
      data-toggle="dropdown" aria-haspopup="true" aria-expanded="false">
      {{ github_handle }}
    </a>
    <div class="dropdown-menu" aria-labelledby="navbarDropdown">
      {% if source == 'authed' %}
        <a class="dropdown-item" href="{% url "tip" %}">
          <i class="far fa-paper-plane"></i>
          {% trans "Send Tip" %}
        </a>
        <a class="dropdown-item" href="{% url "new_funding" %}">
          <i class="fas fa-credit-card"></i>
          {% trans "Fund Issue" %}
        </a>
      {% else %}
        <a class="dropdown-item" href="{% url "get_gitcoin" %}">
          <i class="fas fa-bolt"></i>
          {% trans "Get Started" %}
        </a>
      {% endif %}
      <div class="dropdown-divider"></div>
      <a class="dropdown-item" href="{% url "profile" %}{{ github_handle }}">
        <i class="fas fa-user"></i>
        {% trans "View Profile" %}
      </a>
      <a class="dropdown-item" href="{% url "email_settings" "" %}">
        <i class="far fa-envelope"></i>
<<<<<<< HEAD
        Manage Settings
=======
        {% trans "Email Settings" %}
>>>>>>> 49d7aa07
      </a>
      {% if unclaimed_tips %}
        <div class="dropdown-divider"></div>
        {% for tip in unclaimed_tips %}
          <a class="dropdown-item" href="{{ tip.url }}">
            <i class="fas fa-dollar-sign"></i>
            {% blocktrans %}Claim ${{ tip.value_in_usdt }} Tip {% endblocktrans %}
          </a>
        {% endfor %}
      {% endif %}
      <div class="dropdown-divider"></div>
      <a class="dropdown-item" href="{% url "github:github_logout" %}?redirect_uri={{ request.get_full_path }}">
        <i class="fas fa-lock"></i>
        {% trans "Log Out" %}
      </a>
    </div>
  </div>
{% else %}
<a class="nav-link" href="{% url "github:github_auth" %}?redirect_uri={{ request.get_full_path }}"
  onclick="dataLayer.push({'event': 'login'});">
  {% trans "Login" %}
</a>
{% endif %}
<img class="nav_avatar" width=50 height=50
    src="{% url "avatar" %}?repo=https://github.com/{% if github_handle %}{{ github_handle }}{% else %}Self{% endif %}"><|MERGE_RESOLUTION|>--- conflicted
+++ resolved
@@ -44,11 +44,7 @@
       </a>
       <a class="dropdown-item" href="{% url "email_settings" "" %}">
         <i class="far fa-envelope"></i>
-<<<<<<< HEAD
-        Manage Settings
-=======
-        {% trans "Email Settings" %}
->>>>>>> 49d7aa07
+        {% trans "Manage Settings" %}
       </a>
       {% if unclaimed_tips %}
         <div class="dropdown-divider"></div>
