--- conflicted
+++ resolved
@@ -28,150 +28,6 @@
   <div class="container-fluid header dash">
     {% include 'shared/nav.html' %}
   </div>
-
-<<<<<<< HEAD
-    <div class="row no-gutter">
-        <div class="col-12 body">
-            <div class="container-fluid no-gutter">
-                <div class="row font-smaller-2" id="form_container">
-                    {% include 'shared/no_metamask_error.html' %}
-                    {% include 'shared/zero_balance_error.html' %}
-                    {% include 'shared/unlock_metamask.html' %}
-                    <div id="primary_form">
-                        <div class="d-flex justify-content-center flex-column mt-5" id="primary_subform">
-                            <form id="submitBounty">
-                                {% include 'shared/bounty_nav.html' with active_item=1 %}
-                                <div class="w-100" style="text-align: center;">
-                                    <h3>{% trans "Fund an Issue" %}</h3>
-                                    <img src="{% static "v2/images/prime.png" %}">
-                                </div>
-                                {% include 'shared/network_status.html' %}
-                                <div class="w-100">
-                                    <label class="form__label" for=issueURL>{% trans "Issue URL" %}</label>
-                                    <input required name='issueURL' id="issueURL" class="w-100 form__input" type="url" placeholder="https://github.com/user/repo/issues/n" value="{% if bounty %}{{bounty.github_url}}{%endif%}" />
-                                </div>
-                                <div class="w-100 mt-2 amount_container">
-                                    <label class="form__label" for="amount">{% trans "Amount" %}</label>
-                                    <div class="form__flex-group">
-                                        <div class="col-6 form__amount-wrapper">
-                                            <input name='amount' id='amount'  class="form__input" type="number" value="{{amount|default:'0.001'}}" step="0.001" min="0.001" />
-                                        </div>
-                                        <div class="col-6 form__group-item">
-                                            <div class="form__select2">
-                                                <select name='deonomination' id='token'></select>
-                                            </div>
-                                        </div>
-                                    </div>
-                                    <small class="form__input-help form__input-help--dynamic" id="usd_amount"></small>
-                                </div>
-                                {% include 'shared/github_username.html' %}
-                                {% include 'shared/notification_email.html' with show_information_publicly_checkbox=1 %}
-                                {% include 'shared/name.html' %}
-                                <div id="advanced_container">
-                                    <div class="w-100 mt-2">
-                                        <label class="form__label" for="title">{% trans "Issue Title" %}</label>
-                                        <input name='title' id="title"  class="w-100 form__input" type="text" placeholder="Deploy the Foo to The Bar" value="{{issue_title}}" />
-                                    </div>
-                                    <div class="w-100 mt-2">
-                                        <label class="form__label" for="description">{% trans "Issue Description" %}</label>
-                                        <textarea required name="description" class="w-100 form__input" id="description" placeholder="Add some new feature."></textarea>
-                                </div>
-                                    <div class="w-100 mt-2">
-                                        <label class="form__label" for="keywords">{% trans "Keywords" %}</label>
-                                        <input name='keywords' id='keywords'  class="w-100 form__input" type="text" placeholder="python, solidity, html, javascript, react (optional)" value="{{keywords}}" />
-                                    </div>
-                                    <div class="w-100 mt-2">
-                                        <label class="form__label" for="expirationTimeDelta">{% trans "Expires in" %}</label>
-                                        <div class="form__select2">
-                                            <select class="w-100 js-select2" name="expirationTimeDelta">
-                                                <option value="86400">{% trans "1 day" %}</option>
-                                                <option value="259200">{% trans "3 days" %}</option>
-                                                <option value="604800">{% trans "1 week" %}</option>
-                                                <option value="1209600">{% trans "2 weeks" %}</option>
-                                                <option value="2592000">{% trans "1 month" %}</option>
-                                                <option value="7776000">{% trans "3 months" %}</option>
-                                                <option value="15552000">{% trans "6 months" %}</option>
-                                                <option value="31536000" selected="">{% trans "1 year" %}</option>
-                                                <option value="9999999999">{% trans "Never" %}</option>
-                                            </select>
-                                        </div>
-                                    </div>
-                                    <div class="w-100 mt-2 d-flex">
-                                        <div class="w-50 mt-2 mr-3 d-flex flex-column">
-                                            <label class="form__label">{% trans "Issue Details" %}</label>
-                                        </div>
-                                    </div>
-                                    <div class="form__group">
-                                        <div class="form__select2 form__group-item">
-                                            <select class="w-100 js-select2" name="experienceLevel">
-                                                <option value="">{% trans "Experience Level" %}</option>
-                                                <option>{% trans "Beginner" %}</option>
-                                                <option>{% trans "Intermediate" %}</option>
-                                                <option>{% trans "Advanced" %}</option>
-                                            </select>
-                                        </div>
-                                        <div class="form__select2 form__group-item">
-                                            <select class="w-100 js-select2" name="projectLength">
-                                                <option value="Unknown">{% trans "Project Length" %}</option>
-                                                <option>{% trans "Hours" %}</option>
-                                                <option>{% trans "Days" %}</option>
-                                                <option>{% trans "Weeks" %}</option>
-                                                <option>{% trans "Months" %}</option>
-                                            </select>
-                                        </div>
-                                        <div class="form__select2 form__group-item">
-                                            <select class="w-100 js-select2" name="bountyType">
-                                                <option value="">{% trans "Bounty Type" %}</option>
-                                                <option>{% trans "Bug" %}</option>
-                                                <option>{% trans "Feature" %}</option>
-                                                <option>{% trans "Security" %}</option>
-                                                <option>{% trans "Other" %}</option>
-                                            </select>
-                                        </div>
-                                    </div>
-                                </div>
-                                <div class="w-100 mt-2">
-                                    <label class="form__label" for="permission_type">{% trans "Worker Application Scheme" %}</label>
-                                    <div class="form__select2">
-                                        <select class="w-100 js-select2" name="permission_type">
-                                            <option value="permissionless">{% trans "Permissionless - Anyone can start work." %}</option>
-                                            <option value="approval" selected>{% trans "Approval Required - I will approve bounty hunters." %}</option>
-                                        </select>
-                                    </div>
-                                </div>
-                                <div class="w-100 mt-2">
-                                    <label class="form__label" for="project_type">{% trans "Project Type" %}</label>
-                                    <div class="form__select2">
-                                        <select class="w-100 js-select2" name="project_type">
-                                            <option value="traditional">{% trans "Traditional -- 1 worker at a time, 1 is paid out" %}</option>
-                                            <option value="contest">{% trans "Contest -- many workers at a time, 1 is paid out" %}</option>
-                                            <option value="cooperative">{% trans "Cooperative -- many workers at a time, many are paid out" %}</option>
-                                        </select>
-                                    </div>
-                                </div>
-                                <div class="w-100 mt-2 terms_container">
-                                    <div class="form__checkbox">
-                                        <input name='terms' id='terms' type="checkbox" value=1 required />
-                                        <label class="form__label" for=terms>{% url "terms" as termsurl %}{% blocktrans %}I have read, understand, and agree to, the <a href="{{ termsurl }}" target="_blank" rel="noopener noreferrer">Terms of Service</a>.{% endblocktrans %}</label>
-                                    </div>
-                                </div>
-                                <div class="w-100 mt-2 terms_container">
-                                    <div class="form__checkbox">
-                                        <input name='blockchain_tos' id='blockchain_tos' type="checkbox" value=1 required />
-                                        <label class="form__label" for=blockchain_tos>{% blocktrans %}I understand that this information is being submitted to a public, immutable, blockchain.  No one, including Gitcoin Core, will be able to take my funds or change this information. {% endblocktrans %}</label>
-                                    </div>
-                                </div>
-                                {% include 'shared/bounty_actions_hidden_vars.html' %}
-                                {% include 'shared/wallet_estimate.html' %}
-                                <div class="form__footer form__footer--right">
-                                    <button class="button button--primary js-submit" type="submit">{% trans "Fund Issue" %}</button>
-                                    <br />
-                                    <a href="https://github.com/gitcoinco/gitcoinco/issues?q=is%3Aissue+is%3Aopen+label%3Ahelp" target="_blank" rel="noopener noreferrer">{% trans "Having trouble?  Click here." %}</a>
-                                </div>
-                            </form>
-                            {% include 'shared/newsletter.html' %}
-                        </div>
-=======
   <div class="container-fluid">
     <div class="row no-gutters">
       <div class="col-sm-12 col-lg-3">
@@ -244,6 +100,22 @@
                     </select>
                   </div>
                 </div>
+                <label class="form__label" for="project_type">{% trans "Project Type" %}</label>
+                <div class="form__select2">
+                  <select class="js-select2" name="project_type">
+                    <option value="traditional">{% trans "Traditional -- 1 worker at a time, 1 is paid out" %}</option>
+                    <option value="contest">{% trans "Contest -- many workers at a time, 1 is paid out" %}</option>
+                    <option value="cooperative">{% trans "Cooperative -- many workers at a time, many are paid out" %}</option>
+                  </select>
+                </div>
+                <label class="form__label" for="permission_type">{% trans "Bounty Hunter Permissions" %}</label>
+                <div class="form__select2">
+                  <select class="js-select2" name="permission_type">
+                    <option value="permissionless">{% trans "Permissionless - Anyone can start work." %}</option>
+                    <option value="approval" selected>{% trans "Approval Required - I will approve bounty hunters." %}</option>
+                  </select>
+                </div>
+
                 <label class="form__label" for="amount">{% trans "Amount" %}</label>
                 <div class="form__flex-group">
                   <div class="form__amount-wrapper">
@@ -252,7 +124,6 @@
                   <div class="form__group-item">
                     <div class="form__select2">
                       <select name='deonomination' id='token'></select>
->>>>>>> c5310da5
                     </div>
                     <small class="form__input-help form__input-help--dynamic" id="usd_amount"></small>
                   </div>
